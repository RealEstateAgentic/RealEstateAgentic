--- conflicted
+++ resolved
@@ -11,11 +11,7 @@
 import { settings } from './src/lib/electron-router-dom'
 import { main, resources } from './package.json'
 
-<<<<<<< HEAD
 // Load environment variables from .env file
-=======
-// Load .env file
->>>>>>> 0b76c114
 config()
 
 const [nodeModules, devFolder] = normalize(dirname(main)).split(/\/|\\/g)
@@ -54,10 +50,7 @@
     define: {
       'process.env.NODE_ENV': JSON.stringify(process.env.NODE_ENV),
       'process.env.OPENAI_API_KEY': JSON.stringify(process.env.OPENAI_API_KEY),
-<<<<<<< HEAD
-=======
       'process.env.JOTFORM_API_KEY': JSON.stringify(process.env.JOTFORM_API_KEY),
->>>>>>> 0b76c114
       'process.platform': JSON.stringify(process.platform),
     },
 
@@ -87,10 +80,7 @@
           injectProcessEnvPlugin({
             NODE_ENV: 'production',
             OPENAI_API_KEY: process.env.OPENAI_API_KEY,
-<<<<<<< HEAD
-=======
             JOTFORM_API_KEY: process.env.JOTFORM_API_KEY,
->>>>>>> 0b76c114
             platform: process.platform,
           }),
         ],
