--- conflicted
+++ resolved
@@ -28,32 +28,19 @@
   },
   "dependencies": {
     "@types/marked": "^5.0.2",
-<<<<<<< HEAD
-    "@types/pdfkit": "^0.14.0",
-    "@types/uuid": "^10.0.0",
-=======
     "@types/puppeteer": "^5.4.7",
->>>>>>> 7b6ff8f4
     "class-variance-authority": "^0.7.1",
     "clsx": "^2.1.1",
     "electron-router-dom": "^2.1.0",
     "firebase": "^11.10.0",
-    "html-pdf-node": "^1.0.8",
     "lucide-react": "^0.477.0",
     "marked": "^16.0.0",
-<<<<<<< HEAD
-    "openai": "^5.8.3",
-    "pdfkit": "^0.17.1",
-    "pdfkit-table": "^0.1.99",
-=======
->>>>>>> 7b6ff8f4
     "puppeteer": "^24.12.0",
     "react": "^19.0.0",
     "react-dom": "^19.0.0",
     "react-router-dom": "^7.2.0",
     "tailwind-merge": "^3.0.2",
-    "tailwindcss-animate": "^1.0.7",
-    "uuid": "^11.1.0"
+    "tailwindcss-animate": "^1.0.7"
   },
   "devDependencies": {
     "@biomejs/biome": "^1.9.4",
