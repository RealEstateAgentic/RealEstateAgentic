--- conflicted
+++ resolved
@@ -4,13 +4,10 @@
 import { makeAppSetup } from 'lib/electron-app/factories/app/setup'
 import { MainWindow } from './windows/main'
 import { setupPDFHandlers, removePDFHandlers } from './ipc/pdf-handlers'
-<<<<<<< HEAD
 import { initializeFromEnv } from '../lib/openai/client'
 import { registerReportHandlers } from './ipc/report-handlers'
-=======
 import { setupEmailHandler } from './email-handler'
 import { setupWebhookHandler } from './webhook-handler'
->>>>>>> 0b76c114
 
 makeAppWithSingleInstanceLock(async () => {
   await app.whenReady()
@@ -26,14 +23,11 @@
 
   // Setup IPC handlers
   setupPDFHandlers()
-<<<<<<< HEAD
   registerReportHandlers()
 
-=======
   setupEmailHandler()
   setupWebhookHandler()
   
->>>>>>> 0b76c114
   await makeAppSetup(MainWindow)
 })
 
