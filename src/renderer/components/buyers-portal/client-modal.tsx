--- conflicted
+++ resolved
@@ -30,13 +30,9 @@
   Star,
   Users,
   Save,
-<<<<<<< HEAD
   Loader2,
   Trash2,
-  RefreshCw,
-=======
-  Loader2
->>>>>>> 47ef908e
+  RefreshCw
 } from 'lucide-react'
 import { Button } from '../ui/button'
 import { DocumentGenerator } from '../documents/DocumentGenerator'
@@ -45,18 +41,11 @@
 import type { AgentProfile } from '../../../shared/types'
 import { dummyData } from '../../data/dummy-data'
 import { gmailAuth } from '../../services/gmail-auth'
-<<<<<<< HEAD
-<<<<<<< HEAD
 import {
   getClientDocuments,
   deleteDocument,
 } from '../../../lib/firebase/collections/documents'
-=======
 import { useFormData, extractFormField, getFieldLabel } from '../../hooks/useFormData'
->>>>>>> 650f207 (feat: integrate JotForm client information with real-time question mapping)
-=======
-import { useFormData, extractFormField, getFieldLabel } from '../../hooks/useFormData'
->>>>>>> 47ef908e
 
 // Define ClientProfile interface locally since it's not in shared types
 interface ClientProfile {
@@ -133,8 +122,6 @@
     notes: client.notes
   })
 
-<<<<<<< HEAD
-<<<<<<< HEAD
   // Documents state for buyer
   const [documents, setDocuments] = useState<any[]>([])
   const [loadingDocuments, setLoadingDocuments] = useState(false)
@@ -179,14 +166,13 @@
         console.log('⚠️ No documents found:', result.error)
         setDocuments([])
       }
-    } catch (error) {
-      console.error('❌ Error loading documents:', error)
-      setDocuments([])
-    } finally {
-      setLoadingDocuments(false)
-=======
-=======
->>>>>>> 47ef908e
+      } catch (error) {
+        console.error('❌ Error loading documents:', error)
+        setDocuments([])
+      } finally {
+        setLoadingDocuments(false)
+      }
+
   // Fetch form data and GPT analysis
   const { formData, aiSummary, submissionDate, loading: formLoading, error: formError, formQuestions } = useFormData(client.email, 'buyer')
 
@@ -209,8 +195,6 @@
       uploadDate: '2024-01-08',
       description: 'AI-generated client briefing document',
       tags: 'briefing, ai-generated'
-<<<<<<< HEAD
->>>>>>> 650f207 (feat: integrate JotForm client information with real-time question mapping)
     }
   }
 
@@ -283,14 +267,12 @@
       const doc = documents.find(
         d => d.id === Number.parseInt(client.initialDocumentId || '0', 10)
       )
-=======
     }
   ])
 
   useEffect(() => {
     if (client.initialDocumentId && activeTab === 'documents') {
       const doc = documents.find(d => d.id === parseInt(client.initialDocumentId || '0'))
->>>>>>> 47ef908e
       if (doc) {
         setSelectedDocument({
           ...doc,
@@ -619,16 +601,10 @@
     const alwaysVisibleTabs = [
       { id: 'form_details', label: 'Form Details', icon: FileText },
       { id: 'documents', label: 'Documents and Content', icon: FolderOpen },
-<<<<<<< HEAD
-<<<<<<< HEAD
-=======
       { id: 'email_history', label: 'Email History', icon: History },
       { id: 'calendar', label: 'Calendar', icon: CalendarDays },
->>>>>>> 650f207 (feat: integrate JotForm client information with real-time question mapping)
-=======
       { id: 'email_history', label: 'Email History', icon: History },
       { id: 'calendar', label: 'Calendar', icon: CalendarDays },
->>>>>>> 47ef908e
     ]
 
     return [...baseTabs, ...stageSpecificTabs, ...alwaysVisibleTabs]
@@ -707,7 +683,6 @@
         return (
           <div className="space-y-4">
             <div className="bg-[#75BDE0]/10 p-4 rounded-lg border border-[#75BDE0]/30">
-<<<<<<< HEAD
               <h4 className="font-medium text-gray-800 mb-2">
                 Lead Information
               </h4>
@@ -738,23 +713,12 @@
                   'Review submitted survey and prepare briefing'}
               </p>
             </div>
-=======
-              <h4 className="font-medium text-gray-800 mb-2">Survey Status</h4>
-              <div className="space-y-2 text-sm">
-                <div><strong>Survey Status:</strong> Pending</div>
-                <div><strong>Lead Source:</strong> {client.leadSource}</div>
-                <div><strong>Priority:</strong> {client.priority}</div>
-                <div><strong>Date Added:</strong> {formatDate(client.dateAdded)}</div>
-              </div>
-            </div>
->>>>>>> 47ef908e
           </div>
         )
       case 'active_search':
         return (
           <div className="space-y-4">
             <div className="bg-[#A9D09E]/10 p-4 rounded-lg border border-[#A9D09E]/30">
-<<<<<<< HEAD
               <h4 className="font-medium text-gray-800 mb-2">
                 Property Search
               </h4>
@@ -787,7 +751,6 @@
                   </div>
                 </div>
               )}
-=======
               <h4 className="font-medium text-gray-800 mb-2">Search Progress</h4>
               <div className="space-y-2 text-sm">
                 <div><strong>Properties Viewed:</strong> 5</div>
@@ -795,13 +758,11 @@
                 <div><strong>Offers Made:</strong> 1</div>
               </div>
             </div>
->>>>>>> 47ef908e
           </div>
         )
       case 'under_contract':
         return (
           <div className="space-y-4">
-<<<<<<< HEAD
             {/* Transaction Timeline */}
             <div className="bg-[#c05e51]/10 p-4 rounded-lg border border-[#c05e51]/30">
               <h4 className="font-medium text-gray-800 mb-2">
@@ -862,38 +823,39 @@
               <h4 className="font-medium text-gray-800 mb-3">Key Contacts</h4>
               <div className="space-y-3">
                 <div className="flex items-center justify-between">
-<<<<<<< HEAD
+                  <span className="text-sm font-medium text-gray-700">Looking for:</span>
+                  <span className="text-sm text-gray-900">
+                    {extractFormField(formData, 'propertyType') || extractFormField(formData, 'looking_for') || 'Single Family Home'}
+                  </span>
+                </div>
+                <div className="flex items-center justify-between">
+                  <span className="text-sm font-medium text-gray-700">Zipcode(s):</span>
+                  <span className="text-sm text-gray-900">
+                    {extractFormField(formData, 'location') || extractFormField(formData, 'zipcode') || client.location || 'Not specified'}
+                  </span>
+                </div>
+                <div className="flex items-center justify-between">
+                  <span className="text-sm font-medium text-gray-700">Property Type Desired:</span>
+                  <span className="text-sm text-gray-900">
+                    {extractFormField(formData, 'propertyType') || extractFormField(formData, 'property_type') || 'Single Family'}
+                  </span>
+                </div>
+                <div className="flex items-center justify-between">
                   <div>
-                    <div className="font-medium text-sm">Lender</div>
+                    <div className="font-medium text-sm">
+                      Title/Escrow Officer
+                    </div>
                     <div className="text-xs text-gray-500">Not assigned</div>
                   </div>
                   <Button size="sm" variant="outline">
                     <User className="size-3 mr-1" />
                     Add
                   </Button>
-=======
-                  <span className="text-sm font-medium text-gray-700">Looking for:</span>
-                  <span className="text-sm text-gray-900">
-                    {extractFormField(formData, 'propertyType') || extractFormField(formData, 'looking_for') || 'Single Family Home'}
-                  </span>
-                </div>
-                <div className="flex items-center justify-between">
-                  <span className="text-sm font-medium text-gray-700">Zipcode(s):</span>
-                  <span className="text-sm text-gray-900">
-                    {extractFormField(formData, 'location') || extractFormField(formData, 'zipcode') || client.location || 'Not specified'}
-                  </span>
-                </div>
-                <div className="flex items-center justify-between">
-                  <span className="text-sm font-medium text-gray-700">Property Type Desired:</span>
-                  <span className="text-sm text-gray-900">
-                    {extractFormField(formData, 'propertyType') || extractFormField(formData, 'property_type') || 'Single Family'}
-                  </span>
->>>>>>> 650f207 (feat: integrate JotForm client information with real-time question mapping)
                 </div>
                 <div className="flex items-center justify-between">
                   <div>
                     <div className="font-medium text-sm">
-                      Title/Escrow Officer
+                      Co-operating Agent
                     </div>
                     <div className="text-xs text-gray-500">Not assigned</div>
                   </div>
@@ -902,31 +864,16 @@
                     Add
                   </Button>
                 </div>
-                <div className="flex items-center justify-between">
-                  <div>
-                    <div className="font-medium text-sm">
-                      Co-operating Agent
-                    </div>
-                    <div className="text-xs text-gray-500">Not assigned</div>
-                  </div>
-                  <Button size="sm" variant="outline">
-                    <User className="size-3 mr-1" />
-                    Add
-                  </Button>
-                </div>
-=======
             <div className="bg-[#F6E2BC]/30 p-4 rounded-lg border border-[#F6E2BC]/50">
               <h4 className="font-medium text-gray-800 mb-2">Contract Status</h4>
               <div className="space-y-2 text-sm">
                 <div><strong>Contract Price:</strong> $435,000</div>
                 <div><strong>Closing Date:</strong> {formatDate('2024-02-15')}</div>
                 <div><strong>Contract Date:</strong> {formatDate('2024-01-05')}</div>
->>>>>>> 47ef908e
               </div>
             </div>
           </div>
         )
-<<<<<<< HEAD
       default:
         return (
           <div className="space-y-4">
@@ -941,55 +888,17 @@
                 <div>
                   <strong>Status:</strong> {client.subStatus.replace('_', ' ')}
                 </div>
-=======
-      case 'closed':
-        return (
-          <div className="space-y-4">
-            <div className="bg-[#A9D09E]/10 p-4 rounded-lg border border-[#A9D09E]/30">
-              <h4 className="font-medium text-gray-800 mb-2">Closing Summary</h4>
-              <div className="space-y-2 text-sm">
-                <div><strong>Final Purchase Price:</strong> $432,000</div>
-                <div><strong>Closing Date:</strong> {formatDate('2024-02-12')}</div>
-                <div><strong>Days to Close:</strong> 38 days</div>
->>>>>>> 47ef908e
-              </div>
-            </div>
-          </div>
-        )
-<<<<<<< HEAD
-    }
-  }
-
-  // Duplicate getVisibleTabs function removed - using the one defined earlier
-=======
-      default:
-        return (
-          <div className="space-y-4">
-            <div className="text-gray-500">No stage-specific content available.</div>
+              </div>
+            </div>
           </div>
         )
     }
   }
 
-  // Get next event for this client
-  const getNextEvent = () => {
-    const clientEvents = dummyData.calendarEvents.filter(event => 
-      event.clientType === 'buyer' && event.clientId === client.id.toString()
-    )
-    const today = new Date()
-    const upcomingEvents = clientEvents.filter(event => {
-      const eventDate = new Date(event.date)
-      return eventDate >= today
-    }).sort((a, b) => new Date(a.date).getTime() - new Date(b.date).getTime())
-    
-    return upcomingEvents.length > 0 ? upcomingEvents[0] : null
-  }
->>>>>>> 47ef908e
 
   const renderTabContent = () => {
     switch (activeTab) {
       case 'summary':
-<<<<<<< HEAD
         return (
           <div className="space-y-4">
             <div>
@@ -1013,155 +922,14 @@
                 <div>
                   <strong>Last Contact:</strong>{' '}
                   {formatDate(client.lastContact)}
-=======
-        if (client.stage === 'closed') {
-          // Phase 7: Closed stage specific design matching seller implementation
-          return (
-            <div className="grid grid-cols-1 lg:grid-cols-2 gap-6">
-              {/* Purchase Summary Widget */}
-              <div className="bg-white border border-gray-200 rounded-lg p-6">
-                <div className="flex items-center mb-4">
-                  <Home className="size-5 text-green-600 mr-2" />
-                  <h3 className="font-semibold text-gray-800">Purchase Summary</h3>
-                </div>
-                <div className="space-y-3">
-                  <div className="flex items-center justify-between">
-                    <span className="text-sm font-medium text-gray-700">Final Purchase Price:</span>
-                    <span className="text-sm text-gray-900">$432,000</span>
-                  </div>
-                  <div className="flex items-center justify-between">
-                    <span className="text-sm font-medium text-gray-700">Closing Date:</span>
-                    <span className="text-sm text-gray-900">February 12, 2024</span>
-                  </div>
-                  <div className="flex items-center justify-between">
-                    <span className="text-sm font-medium text-gray-700">Days to Close:</span>
-                    <span className="text-sm text-gray-900">45 days</span>
-                  </div>
-                  <div className="flex items-center justify-between">
-                    <span className="text-sm font-medium text-gray-700">Property Address:</span>
-                    <span className="text-sm text-gray-900">123 Elm Street</span>
-                  </div>
-                </div>
-              </div>
-
-              {/* Buyer Motivation Widget - updated for closed */}
-              <div className="bg-white border border-gray-200 rounded-lg p-6">
-                <div className="flex items-center mb-4">
-                  <TrendingUp className="size-5 text-green-600 mr-2" />
-                  <h3 className="font-semibold text-gray-800">Buyer Motivation</h3>
-                </div>
-                <div className="space-y-3">
-                  <div className="flex items-center justify-between">
-                    <span className="text-sm font-medium text-gray-700">Original Timeline:</span>
-                    <span className="text-sm text-gray-900">Next 3-6 months</span>
-                  </div>
-                  <div className="flex items-center justify-between">
-                    <span className="text-sm font-medium text-gray-700">Reason for Buying:</span>
-                    <span className="text-sm text-gray-900">First-time buyer</span>
-                  </div>
-                  <div className="flex items-center justify-between">
-                    <span className="text-sm font-medium text-gray-700">Original Budget:</span>
-                    <span className="text-sm text-gray-900">{client.budget}</span>
-                  </div>
-                  <div className="flex items-center justify-between">
-                    <span className="text-sm font-medium text-gray-700">Priority Level:</span>
-                    <span className="text-sm text-gray-900">{client.priority}</span>
-                  </div>
-                </div>
-              </div>
-
-              {/* Recent Notes Widget */}
-              <div className="bg-white border border-gray-200 rounded-lg p-6">
-                <div className="flex items-center mb-4">
-                  <MessageCircle className="size-5 text-orange-600 mr-2" />
-                  <h3 className="font-semibold text-gray-800">Final Notes</h3>
-                </div>
-                <div className="space-y-3">
-                  <div className="text-sm text-gray-700">
-                    {client.notes || 'Successful home purchase completed. Client expressed satisfaction with the process and property selection.'}
-                  </div>
-                </div>
-              </div>
-
-              {/* Post-Closing Status Widget */}
-              <div className="bg-white border border-gray-200 rounded-lg p-6">
-                <div className="flex items-center mb-4">
-                  <CheckCircle className="size-5 text-green-600 mr-2" />
-                  <h3 className="font-semibold text-gray-800">Post-Closing Status</h3>
-                </div>
-                <div className="space-y-3">
-                  <div className="flex items-center justify-between">
-                    <span className="text-sm font-medium text-gray-700">Keys Received</span>
-                    <CheckCircle className="size-4 text-green-600" />
-                  </div>
-                  <div className="flex items-center justify-between">
-                    <span className="text-sm font-medium text-gray-700">Final Walkthrough</span>
-                    <CheckCircle className="size-4 text-green-600" />
-                  </div>
-                  <div className="flex items-center justify-between">
-                    <span className="text-sm font-medium text-gray-700">Utilities Connected</span>
-                    <CheckCircle className="size-4 text-green-600" />
-                  </div>
-                  <div className="flex items-center justify-between">
-                    <span className="text-sm font-medium text-gray-700">Move-in Ready</span>
-                    <CheckCircle className="size-4 text-green-600" />
-                  </div>
-                </div>
-              </div>
-            </div>
-          )
-        }
-        
-        // Regular summary for other stages
-        return (
-          <div className="grid grid-cols-1 lg:grid-cols-2 gap-6">
-            {/* Widget A: Client Details */}
-            <div className="bg-white border border-gray-200 rounded-lg p-6">
-              <div className="flex items-center mb-4">
-                <Home className="size-5 text-blue-600 mr-2" />
-                <h3 className="font-semibold text-gray-800">Client Details</h3>
-              </div>
-              <div className="space-y-3">
-                <div className="flex items-center justify-between">
-                  <span className="text-sm font-medium text-gray-700">Looking for:</span>
-                  <span className="text-sm text-gray-900">
-                    {extractFormField(formData, 'propertyType') || extractFormField(formData, 'looking_for') || 'Single Family Home'}
-                  </span>
-                </div>
-                <div className="flex items-center justify-between">
-                  <span className="text-sm font-medium text-gray-700">Zipcode(s):</span>
-                  <span className="text-sm text-gray-900">
-                    {extractFormField(formData, 'location') || extractFormField(formData, 'zipcode') || client.location || 'Not specified'}
-                  </span>
-                </div>
-                <div className="flex items-center justify-between">
-                  <span className="text-sm font-medium text-gray-700">Property Type Desired:</span>
-                  <span className="text-sm text-gray-900">
-                    {extractFormField(formData, 'propertyType') || extractFormField(formData, 'property_type') || 'Single Family'}
-                  </span>
-                </div>
-                <div className="flex items-center justify-between">
-                  <div>
-                    <div className="font-medium text-sm">Co-operating Agent</div>
-                    <div className="text-xs text-gray-500">Not assigned</div>
-                  </div>
-                  <Button size="sm" variant="outline">
-                    <User className="size-3 mr-1" />
-                    Add
-                  </Button>
->>>>>>> 47ef908e
                 </div>
               </div>
             </div>
           </div>
         )
-
-<<<<<<< HEAD
       case 'stage_details':
         return getStageSpecificContent()
 
-=======
->>>>>>> 47ef908e
       case 'ai_lead_scoring':
         return (
           <LeadScoringDisplay
@@ -1170,7 +938,6 @@
           />
         )
 
-<<<<<<< HEAD
       case 'offers':
         return (
           <div className="space-y-4">
@@ -1200,7 +967,7 @@
               <div className="text-sm text-gray-500 text-center py-4">
                 No additional offers found for this client.
               </div>
-=======
+      
       case 'contingencies':
         return (
           <div className="space-y-4">
@@ -1381,15 +1148,10 @@
                   <div className="text-sm text-gray-600">{contingencyDetails}</div>
                 </div>
               )}
->>>>>>> 47ef908e
             </div>
           </div>
         )
 
-<<<<<<< HEAD
-<<<<<<< HEAD
-      case 'contingencies':
-=======
       case 'form_details':
         return (
           <div className="space-y-6">
@@ -1494,7 +1256,6 @@
         )
 
       case 'documents':
->>>>>>> 650f207 (feat: integrate JotForm client information with real-time question mapping)
         return (
           <div className="space-y-4">
             <div>
@@ -1594,7 +1355,6 @@
                     <div className="text-xs text-gray-500">
                       Uploaded 2 days ago
                     </div>
-=======
       case 'form_details':
         return (
           <div className="space-y-6">
@@ -1721,7 +1481,6 @@
                   <div className="flex items-center justify-between text-xs text-gray-500 mb-3">
                     <span>{doc.size}</span>
                     <span>{formatDate(doc.uploadDate)}</span>
->>>>>>> 47ef908e
                   </div>
                 </div>
                 <div className="flex gap-2">
@@ -1941,7 +1700,6 @@
           </div>
         )
 
-<<<<<<< HEAD
       case 'email_history':
         return (
           <EmailHistory 
@@ -2175,13 +1933,6 @@
                 onDocumentGenerated={handleDocumentGenerated}
                 onCancel={handleCancelDocumentGeneration}
               />
-=======
-      case 'calendar':
-        return (
-          <div className="space-y-6">
-            <div>
-              <h3 className="font-medium text-gray-800 mb-3">Client Timeline</h3>
->>>>>>> 47ef908e
             </div>
             
             {/* Coming Events */}
