--- conflicted
+++ resolved
@@ -86,13 +86,9 @@
   currentUser,
   navigate,
 }: ClientModalProps) {
-<<<<<<< HEAD
-  const [activeTab, setActiveTab] = useState(client.initialTab || 'summary')
-=======
   const [activeTab, setActiveTab] = useState(
     client.initialTab || 'ai_lead_scoring'
   )
->>>>>>> e5d038d4
   const [selectedDocument, setSelectedDocument] = useState<any>(null)
   const [showDocumentGenerator, setShowDocumentGenerator] = useState(false)
   const [isEditingDetails, setIsEditingDetails] = useState(false)
@@ -457,7 +453,6 @@
   }
 
   const getVisibleTabs = () => {
-<<<<<<< HEAD
     const baseTabs = [
       { id: 'ai_lead_scoring', label: 'AI Lead Scoring', icon: TrendingUp },
       { id: 'summary', label: 'Summary', icon: null },
@@ -469,9 +464,6 @@
     if (client.stage === 'under_contract') {
       stageSpecificTabs.push({ id: 'contingencies', label: 'Contingencies', icon: Clock })
     }
-=======
-    // Removed Contingencies tab - no longer needed
->>>>>>> e5d038d4
 
     const alwaysVisibleTabs = [
       { id: 'form_details', label: 'Form Details', icon: FileText },
@@ -630,7 +622,6 @@
 
   const renderTabContent = () => {
     switch (activeTab) {
-<<<<<<< HEAD
       case 'summary':
         if (client.stage === 'closed') {
           // Phase 7: Closed stage specific design matching seller implementation
@@ -1068,8 +1059,7 @@
           </div>
         )
 
-=======
->>>>>>> e5d038d4
+
       case 'documents':
         return (
           <div className="space-y-6">
@@ -1280,7 +1270,6 @@
                 <Edit className="size-4 mr-2" />
                 Edit Details
               </Button>
-<<<<<<< HEAD
 
               {/* Archive/Unarchive Logic */}
               {isArchiveMode ? (
@@ -1326,18 +1315,6 @@
                 </>
               )}
             </div>
-=======
-            ) : (
-              <Button
-                onClick={handleArchive}
-                variant="outline"
-                className="border-red-300 text-red-600 hover:bg-red-50"
-              >
-                <Archive className="size-4 mr-2" />
-                Archive
-              </Button>
-            )}
->>>>>>> e5d038d4
           </div>
         </div>
       )}
