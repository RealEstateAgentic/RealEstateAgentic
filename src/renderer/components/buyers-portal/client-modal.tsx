--- conflicted
+++ resolved
@@ -89,23 +89,6 @@
   const [showDocumentGenerator, setShowDocumentGenerator] = useState(false)
   const [isEditingDetails, setIsEditingDetails] = useState(false)
   const [isSendingSurvey, setIsSendingSurvey] = useState(false)
-<<<<<<< HEAD
-
-=======
-  const [isEditingContingencies, setIsEditingContingencies] = useState(false)
-  const [contingencyDates, setContingencyDates] = useState({
-    inspection: '2024-01-15',
-    appraisal: '2024-01-25',
-    finance: '2024-02-01',
-  })
-  const [contingencyDetails, setContingencyDetails] = useState('')
-  const [contractDetails, setContractDetails] = useState({
-    contractPrice: '',
-    sellerAgent: '',
-    closingDate: '',
-    contractDate: '',
-  })
->>>>>>> 3abe9e80
   const [editableDetails, setEditableDetails] = useState({
     name: client.name,
     email: client.email,
@@ -284,62 +267,6 @@
     }
   }
 
-<<<<<<< HEAD
-=======
-  const handleSaveContingencies = () => {
-    console.log('Saving contingency dates:', contingencyDates)
-    console.log('Additional details:', contingencyDetails)
-    console.log('Contract details:', contractDetails)
-
-    // Task 6.5: Auto-create calendar events from contingency dates
-    try {
-      // Create calendar events for each contingency deadline
-      const events = [
-        {
-          title: 'Inspection Period Deadline',
-          date: contingencyDates.inspection,
-          time: '17:00', // 5:00 PM
-          description: `Inspection period deadline for buyer ${client.name}`,
-          clientType: 'buyer',
-          clientId: client.id.toString(),
-          priority: 'high',
-          eventType: 'inspection_deadline',
-        },
-        {
-          title: 'Appraisal Deadline',
-          date: contingencyDates.appraisal,
-          time: '17:00',
-          description: `Appraisal deadline for buyer ${client.name}`,
-          clientType: 'buyer',
-          clientId: client.id.toString(),
-          priority: 'high',
-          eventType: 'appraisal_deadline',
-        },
-        {
-          title: 'Financing Deadline',
-          date: contingencyDates.finance,
-          time: '17:00',
-          description: `Financing deadline for buyer ${client.name}`,
-          clientType: 'buyer',
-          clientId: client.id.toString(),
-          priority: 'high',
-          eventType: 'financing_deadline',
-        },
-      ]
-
-      console.log(
-        'Auto-created calendar events for contingency deadlines:',
-        events
-      )
-      // In a real application, these would be saved to the calendar system
-    } catch (error) {
-      console.error('Error creating calendar events:', error)
-    }
-
-    setIsEditingContingencies(false)
-  }
-
->>>>>>> 3abe9e80
   const handleRepairEstimator = () => {
     if (navigate) {
       navigate('/repair-estimator')
@@ -454,34 +381,17 @@
   }
 
   const getVisibleTabs = () => {
-<<<<<<< HEAD
-    const baseTabs = [
-      { id: 'ai_lead_scoring', label: 'AI Lead Scoring', icon: TrendingUp },
-    ]
-
-    const stageSpecificTabs = []
+    
+
+  
     
     // Removed Contingencies tab - no longer needed
-=======
-    const baseTabs = [{ id: 'summary', label: 'Summary', icon: null }]
-
-    const stageSpecificTabs = []
-
-    // Add Contingencies tab only for Under Contract stage
-    if (client.stage === 'under_contract') {
-      stageSpecificTabs.push({
-        id: 'contingencies',
-        label: 'Contingencies',
-        icon: Clock,
-      })
-    }
->>>>>>> 3abe9e80
 
     const alwaysVisibleTabs = [
       { id: 'documents', label: 'Documents and Content', icon: FolderOpen },
     ]
 
-    return [...baseTabs, ...stageSpecificTabs, ...alwaysVisibleTabs]
+    return [...alwaysVisibleTabs]
   }
 
   const getStageActions = () => {
@@ -531,16 +441,6 @@
               <FileText className="size-4 mr-2" />
               Generate Documents
             </Button>
-<<<<<<< HEAD
-=======
-            <Button
-              onClick={() => setIsEditingContingencies(true)}
-              className="bg-[#3B7097] hover:bg-[#3B7097]/90"
-            >
-              <Edit className="size-4 mr-2" />
-              Edit Contingencies
-            </Button>
->>>>>>> 3abe9e80
           </div>
         )
       case 'closed':
@@ -554,577 +454,8 @@
     }
   }
 
-<<<<<<< HEAD
   const renderTabContent = () => {
     switch (activeTab) {
-
-      case 'ai_lead_scoring':
-        return (
-          <LeadScoringDisplay
-            clientEmail={client.email}
-            clientName={client.name}
-          />
-=======
-  // Get next event for this client
-  const getNextEvent = () => {
-    const clientEvents = dummyData.calendarEvents.filter(
-      event =>
-        event.clientType === 'buyer' && event.clientId === client.id.toString()
-    )
-    const today = new Date()
-    const upcomingEvents = clientEvents
-      .filter(event => {
-        const eventDate = new Date(event.date)
-        return eventDate >= today
-      })
-      .sort((a, b) => new Date(a.date).getTime() - new Date(b.date).getTime())
-
-    return upcomingEvents.length > 0 ? upcomingEvents[0] : null
-  }
-
-  const renderTabContent = () => {
-    switch (activeTab) {
-      case 'summary':
-        if (client.stage === 'closed') {
-          // Phase 7: Closed stage specific design matching seller implementation
-          return (
-            <div className="grid grid-cols-1 lg:grid-cols-2 gap-6">
-              {/* Purchase Summary Widget */}
-              <div className="bg-white border border-gray-200 rounded-lg p-6">
-                <div className="flex items-center mb-4">
-                  <Home className="size-5 text-green-600 mr-2" />
-                  <h3 className="font-semibold text-gray-800">
-                    Purchase Summary
-                  </h3>
-                </div>
-                <div className="space-y-3">
-                  <div className="flex items-center justify-between">
-                    <span className="text-sm font-medium text-gray-700">
-                      Final Purchase Price:
-                    </span>
-                    <span className="text-sm text-gray-900">$432,000</span>
-                  </div>
-                  <div className="flex items-center justify-between">
-                    <span className="text-sm font-medium text-gray-700">
-                      Closing Date:
-                    </span>
-                    <span className="text-sm text-gray-900">
-                      February 12, 2024
-                    </span>
-                  </div>
-                  <div className="flex items-center justify-between">
-                    <span className="text-sm font-medium text-gray-700">
-                      Days to Close:
-                    </span>
-                    <span className="text-sm text-gray-900">45 days</span>
-                  </div>
-                  <div className="flex items-center justify-between">
-                    <span className="text-sm font-medium text-gray-700">
-                      Property Address:
-                    </span>
-                    <span className="text-sm text-gray-900">
-                      123 Elm Street
-                    </span>
-                  </div>
-                </div>
-              </div>
-
-              {/* Buyer Motivation Widget - updated for closed */}
-              <div className="bg-white border border-gray-200 rounded-lg p-6">
-                <div className="flex items-center mb-4">
-                  <TrendingUp className="size-5 text-green-600 mr-2" />
-                  <h3 className="font-semibold text-gray-800">
-                    Buyer Motivation
-                  </h3>
-                </div>
-                <div className="space-y-3">
-                  <div className="flex items-center justify-between">
-                    <span className="text-sm font-medium text-gray-700">
-                      Original Timeline:
-                    </span>
-                    <span className="text-sm text-gray-900">
-                      Next 3-6 months
-                    </span>
-                  </div>
-                  <div className="flex items-center justify-between">
-                    <span className="text-sm font-medium text-gray-700">
-                      Reason for Buying:
-                    </span>
-                    <span className="text-sm text-gray-900">
-                      First-time buyer
-                    </span>
-                  </div>
-                  <div className="flex items-center justify-between">
-                    <span className="text-sm font-medium text-gray-700">
-                      Original Budget:
-                    </span>
-                    <span className="text-sm text-gray-900">
-                      {client.budget}
-                    </span>
-                  </div>
-                  <div className="flex items-center justify-between">
-                    <span className="text-sm font-medium text-gray-700">
-                      Priority Level:
-                    </span>
-                    <span className="text-sm text-gray-900">
-                      {client.priority}
-                    </span>
-                  </div>
-                </div>
-              </div>
-
-              {/* Recent Notes Widget */}
-              <div className="bg-white border border-gray-200 rounded-lg p-6">
-                <div className="flex items-center mb-4">
-                  <MessageCircle className="size-5 text-orange-600 mr-2" />
-                  <h3 className="font-semibold text-gray-800">Final Notes</h3>
-                </div>
-                <div className="space-y-3">
-                  <div className="text-sm text-gray-700">
-                    {client.notes ||
-                      'Successful home purchase completed. Client expressed satisfaction with the process and property selection.'}
-                  </div>
-                </div>
-              </div>
-
-              {/* Post-Closing Status Widget */}
-              <div className="bg-white border border-gray-200 rounded-lg p-6">
-                <div className="flex items-center mb-4">
-                  <CheckCircle className="size-5 text-green-600 mr-2" />
-                  <h3 className="font-semibold text-gray-800">
-                    Post-Closing Status
-                  </h3>
-                </div>
-                <div className="space-y-3">
-                  <div className="flex items-center justify-between">
-                    <span className="text-sm font-medium text-gray-700">
-                      Keys Received
-                    </span>
-                    <CheckCircle className="size-4 text-green-600" />
-                  </div>
-                  <div className="flex items-center justify-between">
-                    <span className="text-sm font-medium text-gray-700">
-                      Final Walkthrough
-                    </span>
-                    <CheckCircle className="size-4 text-green-600" />
-                  </div>
-                  <div className="flex items-center justify-between">
-                    <span className="text-sm font-medium text-gray-700">
-                      Utilities Connected
-                    </span>
-                    <CheckCircle className="size-4 text-green-600" />
-                  </div>
-                  <div className="flex items-center justify-between">
-                    <span className="text-sm font-medium text-gray-700">
-                      Move-in Ready
-                    </span>
-                    <CheckCircle className="size-4 text-green-600" />
-                  </div>
-                </div>
-              </div>
-            </div>
-          )
-        }
-
-        // Regular summary for other stages
-        return (
-          <div className="grid grid-cols-1 lg:grid-cols-2 gap-6">
-            {/* Widget A: Client Details */}
-            <div className="bg-white border border-gray-200 rounded-lg p-6">
-              <div className="flex items-center mb-4">
-                <Home className="size-5 text-blue-600 mr-2" />
-                <h3 className="font-semibold text-gray-800">Client Details</h3>
-              </div>
-              <div className="space-y-3">
-                <div className="flex items-center justify-between">
-                  <span className="text-sm font-medium text-gray-700">
-                    Looking for:
-                  </span>
-                  <span className="text-sm text-gray-900">
-                    Single Family Home
-                  </span>
-                </div>
-                <div className="flex items-center justify-between">
-                  <span className="text-sm font-medium text-gray-700">
-                    Zipcode(s):
-                  </span>
-                  <span className="text-sm text-gray-900">
-                    {client.location}
-                  </span>
-                </div>
-                <div className="flex items-center justify-between">
-                  <span className="text-sm font-medium text-gray-700">
-                    Property Type Desired:
-                  </span>
-                  <span className="text-sm text-gray-900">Single Family</span>
-                </div>
-                <div className="flex items-center justify-between">
-                  <span className="text-sm font-medium text-gray-700">
-                    Bed/Bath:
-                  </span>
-                  <span className="text-sm text-gray-900">3bd/2ba</span>
-                </div>
-              </div>
-            </div>
-
-            {/* Widget B: Buyer Motivation */}
-            <div className="bg-white border border-gray-200 rounded-lg p-6">
-              <div className="flex items-center mb-4">
-                <TrendingUp className="size-5 text-green-600 mr-2" />
-                <h3 className="font-semibold text-gray-800">
-                  Buyer Motivation
-                </h3>
-              </div>
-              <div className="space-y-3">
-                <div className="flex items-center justify-between">
-                  <span className="text-sm font-medium text-gray-700">
-                    Timeline:
-                  </span>
-                  <span className="text-sm text-gray-900">Next 3-6 months</span>
-                </div>
-                <div className="flex items-center justify-between">
-                  <span className="text-sm font-medium text-gray-700">
-                    Reason for Buying:
-                  </span>
-                  <span className="text-sm text-gray-900">
-                    First-time buyer
-                  </span>
-                </div>
-                <div className="flex items-center justify-between">
-                  <span className="text-sm font-medium text-gray-700">
-                    Expected Price Range:
-                  </span>
-                  <span className="text-sm text-gray-900">{client.budget}</span>
-                </div>
-                <div className="flex items-center justify-between">
-                  <span className="text-sm font-medium text-gray-700">
-                    Priority:
-                  </span>
-                  <span className="text-sm text-gray-900">
-                    {client.priority}
-                  </span>
-                </div>
-              </div>
-            </div>
-
-            {/* Widget C: Recent Notes */}
-            <div className="bg-white border border-gray-200 rounded-lg p-6">
-              <div className="flex items-center mb-4">
-                <MessageCircle className="size-5 text-orange-600 mr-2" />
-                <h3 className="font-semibold text-gray-800">Recent Notes</h3>
-              </div>
-              <div className="space-y-3">
-                <div className="text-sm text-gray-700">
-                  {client.notes || 'No notes available'}
-                </div>
-              </div>
-            </div>
-
-            {/* Widget D: Next Event */}
-            <div className="bg-white border border-gray-200 rounded-lg p-6">
-              <div className="flex items-center mb-4">
-                <Calendar className="size-5 text-purple-600 mr-2" />
-                <h3 className="font-semibold text-gray-800">Next Event</h3>
-              </div>
-              <div className="space-y-3">
-                {(() => {
-                  const nextEvent = getNextEvent()
-                  if (nextEvent) {
-                    return (
-                      <div>
-                        <div className="text-sm font-medium text-gray-900">
-                          {nextEvent.title}
-                        </div>
-                        <div className="text-sm text-gray-600">
-                          {formatDate(nextEvent.date)} at {nextEvent.time}
-                        </div>
-                        <div className="text-sm text-gray-500">
-                          {nextEvent.location}
-                        </div>
-                      </div>
-                    )
-                  } else {
-                    return (
-                      <div className="text-sm text-gray-500">
-                        No upcoming events scheduled
-                      </div>
-                    )
-                  }
-                })()}
-              </div>
-            </div>
-          </div>
-        )
-
-      case 'contingencies':
-        return (
-          <div className="space-y-4">
-            <div className="flex items-center justify-between">
-              <h3 className="font-semibold text-gray-800">
-                Buyer Contingencies
-              </h3>
-              {isEditingContingencies && (
-                <div className="flex space-x-2">
-                  <Button
-                    onClick={handleSaveContingencies}
-                    className="bg-green-600 hover:bg-green-700"
-                  >
-                    <Save className="size-4 mr-2" />
-                    Save
-                  </Button>
-                  <Button
-                    onClick={() => setIsEditingContingencies(false)}
-                    variant="outline"
-                  >
-                    Cancel
-                  </Button>
-                </div>
-              )}
-            </div>
-
-            {/* Contract Details Section */}
-            <div className="mb-6 p-4 bg-[#3B7097]/5 rounded-lg border border-[#3B7097]/20">
-              <h4 className="font-semibold text-gray-800 mb-4">
-                Contract Details
-              </h4>
-              <div className="grid grid-cols-2 gap-4">
-                <div>
-                  <label className="block text-sm font-medium text-gray-700 mb-1">
-                    Contract Price
-                  </label>
-                  {isEditingContingencies ? (
-                    <input
-                      type="text"
-                      value={contractDetails.contractPrice}
-                      onChange={e =>
-                        setContractDetails({
-                          ...contractDetails,
-                          contractPrice: e.target.value,
-                        })
-                      }
-                      placeholder="e.g., $435,000"
-                      className="w-full px-3 py-2 border border-gray-300 rounded-md text-sm focus:outline-none focus:ring-2 focus:ring-[#3B7097]"
-                    />
-                  ) : (
-                    <div className="text-sm text-gray-800 font-medium">
-                      {contractDetails.contractPrice || (
-                        <span className="text-gray-500 italic">
-                          Not entered
-                        </span>
-                      )}
-                    </div>
-                  )}
-                </div>
-
-                <div>
-                  <label className="block text-sm font-medium text-gray-700 mb-1">
-                    Seller Agent
-                  </label>
-                  {isEditingContingencies ? (
-                    <input
-                      type="text"
-                      value={contractDetails.sellerAgent}
-                      onChange={e =>
-                        setContractDetails({
-                          ...contractDetails,
-                          sellerAgent: e.target.value,
-                        })
-                      }
-                      placeholder="e.g., Jane Smith, ABC Realty"
-                      className="w-full px-3 py-2 border border-gray-300 rounded-md text-sm focus:outline-none focus:ring-2 focus:ring-[#3B7097]"
-                    />
-                  ) : (
-                    <div className="text-sm text-gray-800 font-medium">
-                      {contractDetails.sellerAgent || (
-                        <span className="text-gray-500 italic">
-                          Not entered
-                        </span>
-                      )}
-                    </div>
-                  )}
-                </div>
-
-                <div>
-                  <label className="block text-sm font-medium text-gray-700 mb-1">
-                    Closing Date
-                  </label>
-                  {isEditingContingencies ? (
-                    <input
-                      type="date"
-                      value={contractDetails.closingDate}
-                      onChange={e =>
-                        setContractDetails({
-                          ...contractDetails,
-                          closingDate: e.target.value,
-                        })
-                      }
-                      className="w-full px-3 py-2 border border-gray-300 rounded-md text-sm focus:outline-none focus:ring-2 focus:ring-[#3B7097]"
-                    />
-                  ) : (
-                    <div className="text-sm text-gray-800 font-medium">
-                      {contractDetails.closingDate ? (
-                        formatDate(contractDetails.closingDate)
-                      ) : (
-                        <span className="text-gray-500 italic">Not set</span>
-                      )}
-                    </div>
-                  )}
-                </div>
-
-                <div>
-                  <label className="block text-sm font-medium text-gray-700 mb-1">
-                    Contract Date
-                  </label>
-                  {isEditingContingencies ? (
-                    <input
-                      type="date"
-                      value={contractDetails.contractDate}
-                      onChange={e =>
-                        setContractDetails({
-                          ...contractDetails,
-                          contractDate: e.target.value,
-                        })
-                      }
-                      className="w-full px-3 py-2 border border-gray-300 rounded-md text-sm focus:outline-none focus:ring-2 focus:ring-[#3B7097]"
-                    />
-                  ) : (
-                    <div className="text-sm text-gray-800 font-medium">
-                      {contractDetails.contractDate ? (
-                        formatDate(contractDetails.contractDate)
-                      ) : (
-                        <span className="text-gray-500 italic">Not set</span>
-                      )}
-                    </div>
-                  )}
-                </div>
-              </div>
-            </div>
-
-            {/* Contingencies Section */}
-            <div className="space-y-3">
-              <div className="flex items-center justify-between p-3 bg-yellow-50 rounded-lg">
-                <div className="flex items-center space-x-3">
-                  <AlertCircle className="size-5 text-yellow-600" />
-                  <div>
-                    <div className="font-medium text-gray-800">
-                      Inspection Contingency
-                    </div>
-                    {isEditingContingencies ? (
-                      <input
-                        type="date"
-                        value={contingencyDates.inspection}
-                        onChange={e =>
-                          setContingencyDates({
-                            ...contingencyDates,
-                            inspection: e.target.value,
-                          })
-                        }
-                        className="text-sm border rounded px-2 py-1"
-                      />
-                    ) : (
-                      <div className="text-sm text-gray-600">
-                        Due: {formatDate(contingencyDates.inspection)}
-                      </div>
-                    )}
-                  </div>
-                </div>
-                <span className="text-sm font-medium text-yellow-600">
-                  Pending
-                </span>
-              </div>
-
-              <div className="flex items-center justify-between p-3 bg-gray-50 rounded-lg">
-                <div className="flex items-center space-x-3">
-                  <Clock className="size-5 text-gray-600" />
-                  <div>
-                    <div className="font-medium text-gray-800">
-                      Appraisal Contingency
-                    </div>
-                    {isEditingContingencies ? (
-                      <input
-                        type="date"
-                        value={contingencyDates.appraisal}
-                        onChange={e =>
-                          setContingencyDates({
-                            ...contingencyDates,
-                            appraisal: e.target.value,
-                          })
-                        }
-                        className="text-sm border rounded px-2 py-1"
-                      />
-                    ) : (
-                      <div className="text-sm text-gray-600">
-                        Due: {formatDate(contingencyDates.appraisal)}
-                      </div>
-                    )}
-                  </div>
-                </div>
-                <span className="text-sm font-medium text-gray-600">
-                  Pending
-                </span>
-              </div>
-
-              <div className="flex items-center justify-between p-3 bg-green-50 rounded-lg">
-                <div className="flex items-center space-x-3">
-                  <CheckCircle className="size-5 text-green-600" />
-                  <div>
-                    <div className="font-medium text-gray-800">
-                      Finance Contingency
-                    </div>
-                    {isEditingContingencies ? (
-                      <input
-                        type="date"
-                        value={contingencyDates.finance}
-                        onChange={e =>
-                          setContingencyDates({
-                            ...contingencyDates,
-                            finance: e.target.value,
-                          })
-                        }
-                        className="text-sm border rounded px-2 py-1"
-                      />
-                    ) : (
-                      <div className="text-sm text-gray-600">
-                        Due: {formatDate(contingencyDates.finance)}
-                      </div>
-                    )}
-                  </div>
-                </div>
-                <span className="text-sm font-medium text-green-600">
-                  Complete
-                </span>
-              </div>
-
-              {/* Additional details field */}
-              {isEditingContingencies && (
-                <div className="mt-4">
-                  <label className="block text-sm font-medium text-gray-700 mb-2">
-                    Additional Details
-                  </label>
-                  <textarea
-                    value={contingencyDetails}
-                    onChange={e => setContingencyDetails(e.target.value)}
-                    rows={3}
-                    className="w-full border border-gray-300 rounded-md px-3 py-2 text-sm"
-                    placeholder="Enter any additional contingency details or notes..."
-                  />
-                </div>
-              )}
-
-              {contingencyDetails && !isEditingContingencies && (
-                <div className="mt-4 p-3 bg-blue-50 rounded-lg">
-                  <div className="text-sm font-medium text-gray-800 mb-1">
-                    Additional Details:
-                  </div>
-                  <div className="text-sm text-gray-600">
-                    {contingencyDetails}
-                  </div>
-                </div>
-              )}
-            </div>
-          </div>
->>>>>>> 3abe9e80
-        )
 
       case 'documents':
         return (
@@ -1182,66 +513,6 @@
           </div>
         )
 
-<<<<<<< HEAD
-=======
-      case 'calendar':
-        return (
-          <div className="space-y-6">
-            <h3 className="text-lg font-semibold text-gray-800">
-              Calendar Events
-            </h3>
-            <div className="space-y-4">
-              {(() => {
-                const clientEvents = dummyData.calendarEvents.filter(
-                  event =>
-                    event.clientType === 'buyer' &&
-                    event.clientId === client.id.toString()
-                )
-
-                if (clientEvents.length === 0) {
-                  return (
-                    <div className="text-center py-8 text-gray-500">
-                      <Calendar className="size-12 mx-auto mb-4 text-gray-400" />
-                      <p>No events scheduled for this client</p>
-                    </div>
-                  )
-                }
-
-                return clientEvents.map((event: any) => (
-                  <div
-                    key={event.id}
-                    className="bg-white border border-gray-200 rounded-lg p-4"
-                  >
-                    <div className="flex items-start justify-between">
-                      <div>
-                        <h4 className="font-medium text-gray-900">
-                          {event.title}
-                        </h4>
-                        <p className="text-sm text-gray-600">
-                          {event.location}
-                        </p>
-                        <p className="text-sm text-gray-500">
-                          {formatDate(event.date)} at {event.time}
-                        </p>
-                      </div>
-                      <span
-                        className={`px-2 py-1 rounded-full text-xs font-medium ${
-                          event.priority === 'high'
-                            ? 'bg-red-100 text-red-800'
-                            : 'bg-blue-100 text-blue-800'
-                        }`}
-                      >
-                        {event.priority}
-                      </span>
-                    </div>
-                  </div>
-                ))
-              })()}
-            </div>
-          </div>
-        )
-
->>>>>>> 3abe9e80
       default:
         return <div>Content not found</div>
     }
