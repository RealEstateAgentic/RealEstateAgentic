--- conflicted
+++ resolved
@@ -405,6 +405,18 @@
     console.log('Downloading document:', document.title)
   }
 
+  const handleSeeFullSummary = () => {
+    console.log('See full summary clicked')
+  }
+
+  const handleDownloadFullSummary = () => {
+    console.log('Download full summary clicked')
+  }
+
+  const handleEmailThreadClick = (thread: any) => {
+    console.log('Email thread clicked:', thread)
+  }
+
   const createClientProfile = (): ClientProfile => {
     const nameParts = client.name.trim().split(' ')
     const firstName = nameParts[0] || 'Client'
@@ -522,6 +534,70 @@
     }
   }
 
+  const getStageSpecificContent = () => {
+    switch (client.stage) {
+      case 'new_leads':
+        return (
+          <div className="space-y-4">
+            <div className="bg-[#75BDE0]/10 p-4 rounded-lg border border-[#75BDE0]/30">
+              <h4 className="font-medium text-gray-800 mb-2">Survey Status</h4>
+              <div className="space-y-2 text-sm">
+                <div><strong>Survey Status:</strong> Pending</div>
+                <div><strong>Lead Source:</strong> {client.leadSource}</div>
+                <div><strong>Priority:</strong> {client.priority}</div>
+                <div><strong>Date Added:</strong> {formatDate(client.dateAdded)}</div>
+              </div>
+            </div>
+          </div>
+        )
+      case 'active_search':
+        return (
+          <div className="space-y-4">
+            <div className="bg-[#A9D09E]/10 p-4 rounded-lg border border-[#A9D09E]/30">
+              <h4 className="font-medium text-gray-800 mb-2">Search Progress</h4>
+              <div className="space-y-2 text-sm">
+                <div><strong>Properties Viewed:</strong> 5</div>
+                <div><strong>Favorites:</strong> 2</div>
+                <div><strong>Offers Made:</strong> 1</div>
+              </div>
+            </div>
+          </div>
+        )
+      case 'under_contract':
+        return (
+          <div className="space-y-4">
+            <div className="bg-[#F6E2BC]/30 p-4 rounded-lg border border-[#F6E2BC]/50">
+              <h4 className="font-medium text-gray-800 mb-2">Contract Status</h4>
+              <div className="space-y-2 text-sm">
+                <div><strong>Contract Price:</strong> $435,000</div>
+                <div><strong>Closing Date:</strong> {formatDate('2024-02-15')}</div>
+                <div><strong>Contract Date:</strong> {formatDate('2024-01-05')}</div>
+              </div>
+            </div>
+          </div>
+        )
+      case 'closed':
+        return (
+          <div className="space-y-4">
+            <div className="bg-[#A9D09E]/10 p-4 rounded-lg border border-[#A9D09E]/30">
+              <h4 className="font-medium text-gray-800 mb-2">Closing Summary</h4>
+              <div className="space-y-2 text-sm">
+                <div><strong>Final Purchase Price:</strong> $432,000</div>
+                <div><strong>Closing Date:</strong> {formatDate('2024-02-12')}</div>
+                <div><strong>Days to Close:</strong> 38 days</div>
+              </div>
+            </div>
+          </div>
+        )
+      default:
+        return (
+          <div className="space-y-4">
+            <div className="text-gray-500">No stage-specific content available.</div>
+          </div>
+        )
+    }
+  }
+
   // Get next event for this client
   const getNextEvent = () => {
     const clientEvents = dummyData.calendarEvents.filter(event => 
@@ -660,151 +736,20 @@
                   <span className="text-sm text-gray-900">Single Family</span>
                 </div>
                 <div className="flex items-center justify-between">
-                  <span className="text-sm font-medium text-gray-700">Bed/Bath:</span>
-                  <span className="text-sm text-gray-900">3bd/2ba</span>
-                </div>
-              </div>
-            </div>
-
-            {/* Widget B: Buyer Motivation */}
-            <div className="bg-white border border-gray-200 rounded-lg p-6">
-              <div className="flex items-center mb-4">
-                <TrendingUp className="size-5 text-green-600 mr-2" />
-                <h3 className="font-semibold text-gray-800">Buyer Motivation</h3>
-              </div>
-              <div className="space-y-3">
-                <div className="flex items-center justify-between">
-                  <span className="text-sm font-medium text-gray-700">Timeline:</span>
-                  <span className="text-sm text-gray-900">Next 3-6 months</span>
-                </div>
-                <div className="flex items-center justify-between">
-                  <span className="text-sm font-medium text-gray-700">Reason for Buying:</span>
-                  <span className="text-sm text-gray-900">First-time buyer</span>
-                </div>
-                <div className="flex items-center justify-between">
-                  <span className="text-sm font-medium text-gray-700">Expected Price Range:</span>
-                  <span className="text-sm text-gray-900">{client.budget}</span>
-                </div>
-                <div className="flex items-center justify-between">
-                  <span className="text-sm font-medium text-gray-700">Priority:</span>
-                  <span className="text-sm text-gray-900">{client.priority}</span>
-                </div>
-              </div>
-            </div>
-
-            {/* Widget C: Recent Notes */}
-            <div className="bg-white border border-gray-200 rounded-lg p-6">
-              <div className="flex items-center mb-4">
-                <MessageCircle className="size-5 text-orange-600 mr-2" />
-                <h3 className="font-semibold text-gray-800">Recent Notes</h3>
-              </div>
-              <div className="space-y-3">
-                <div className="text-sm text-gray-700">
-                  {client.notes || 'No notes available'}
-                </div>
-              </div>
-            </div>
-
-            {/* Widget D: Next Event */}
-            <div className="bg-white border border-gray-200 rounded-lg p-6">
-              <div className="flex items-center mb-4">
-                <Calendar className="size-5 text-purple-600 mr-2" />
-                <h3 className="font-semibold text-gray-800">Next Event</h3>
-              </div>
-              <div className="space-y-3">
-                {(() => {
-                  const nextEvent = getNextEvent()
-                  if (nextEvent) {
-                    return (
-                      <div>
-                        <div className="text-sm font-medium text-gray-900">{nextEvent.title}</div>
-                        <div className="text-sm text-gray-600">
-                          {formatDate(nextEvent.date)} at {nextEvent.time}
-                        </div>
-                        <div className="text-sm text-gray-500">{nextEvent.location}</div>
-                      </div>
-                    )
-                  } else {
-                    return (
-                      <div className="text-sm text-gray-500">No upcoming events scheduled</div>
-                    )
-                  }
-                })()}
-              </div>
-            </div>
-          </div>
-        )
-
-<<<<<<< HEAD
-  // Define which tabs should be visible based on client stage
-  const getVisibleTabs = () => {
-    const baseTabs = [
-      { id: 'summary', label: 'Client Summary', icon: null },
-      { id: 'stage_details', label: 'Stage Details', icon: null },
-      { id: 'ai_lead_scoring', label: 'AI Lead Scoring', icon: TrendingUp },
-      { id: 'email_history', label: 'Email History', icon: History },
-    ]
-
-    const stageSpecificTabs = []
-    
-    // Add Offers tab only for Active Search stage
-    if (client.stage === 'active_search') {
-      stageSpecificTabs.push({ id: 'offers', label: 'Offers', icon: DollarSign })
-    }
-    
-    // Add Contingencies tab only for Under Contract stage
-    if (client.stage === 'under_contract') {
-      stageSpecificTabs.push({ id: 'contingencies', label: 'Contingencies', icon: Clock })
-    }
-
-    const alwaysVisibleTabs = [
-      { id: 'content', label: 'Content', icon: FolderOpen },
-      { id: 'calendar', label: 'Calendar', icon: CalendarDays },
-    ]
-
-    return [...baseTabs, ...stageSpecificTabs, ...alwaysVisibleTabs]
-  }
-
-  const renderTabContent = () => {
-    switch (activeTab) {
-      case 'summary':
-        return (
-          <div className="space-y-4">
-            <div>
-              <h3 className="font-medium text-gray-800 mb-2">
-                Client Notes
-              </h3>
-              <p className="text-sm text-gray-600 bg-gray-50 p-3 rounded">
-                {client.notes || 'No notes available'}
-              </p>
-            </div>
-            <div>
-              <h3 className="font-medium text-gray-800 mb-2">
-                Client Details
-              </h3>
-              <div className="grid grid-cols-2 gap-4 text-sm">
-                <div>
-                  <strong>Lead Source:</strong> {client.leadSource}
-                </div>
-                <div>
-                  <strong>Priority:</strong> {client.priority}
-                </div>
-                <div>
-                  <strong>Date Added:</strong>{' '}
-                  {formatDate(client.dateAdded)}
-                </div>
-                <div>
-                  <strong>Last Contact:</strong>{' '}
-                  {formatDate(client.lastContact)}
-                </div>
-              </div>
-            </div>
-          </div>
-        )
-      
-      case 'stage_details':
-        return getStageSpecificContent()
-      
+                  <div>
+                    <div className="font-medium text-sm">Co-operating Agent</div>
+                    <div className="text-xs text-gray-500">Not assigned</div>
+                  </div>
+                  <Button size="sm" variant="outline">
+                    <User className="size-3 mr-1" />
+                    Add
+                  </Button>
+                </div>
+              </div>
+            </div>
+          </div>
+        )
+
       case 'ai_lead_scoring':
         return (
           <LeadScoringDisplay
@@ -812,19 +757,8 @@
             clientName={client.name}
           />
         )
-      
-      case 'offers':
-=======
-      case 'ai_lead_scoring':
-        return (
-          <LeadScoringDisplay
-            clientEmail={client.email}
-            clientName={client.name}
-          />
-        )
 
       case 'contingencies':
->>>>>>> c10e00d0
         return (
           <div className="space-y-4">
             <div className="flex items-center justify-between">
@@ -1057,55 +991,43 @@
 
       case 'calendar':
         return (
-<<<<<<< HEAD
-          <EmailHistory
-            clientEmail={client.email}
-            clientName={client.name}
-          />
-        )
-      
-      case 'calendar':
-        return (
           <div className="space-y-6">
             <div>
               <h3 className="font-medium text-gray-800 mb-3">Client Timeline</h3>
-=======
-          <div className="space-y-6">
-            <h3 className="text-lg font-semibold text-gray-800">Calendar Events</h3>
-            <div className="space-y-4">
-              {(() => {
-                const clientEvents = dummyData.calendarEvents.filter(event => 
-                  event.clientType === 'buyer' && event.clientId === client.id.toString()
-                )
-                
-                if (clientEvents.length === 0) {
-                  return (
-                    <div className="text-center py-8 text-gray-500">
-                      <Calendar className="size-12 mx-auto mb-4 text-gray-400" />
-                      <p>No events scheduled for this client</p>
-                    </div>
-                  )
-                }
-
-                return clientEvents.map((event: any) => (
-                  <div key={event.id} className="bg-white border border-gray-200 rounded-lg p-4">
-                    <div className="flex items-start justify-between">
-                      <div>
-                        <h4 className="font-medium text-gray-900">{event.title}</h4>
-                        <p className="text-sm text-gray-600">{event.location}</p>
-                        <p className="text-sm text-gray-500">
-                          {formatDate(event.date)} at {event.time}
-                        </p>
-                      </div>
-                      <span className={`px-2 py-1 rounded-full text-xs font-medium ${
-                        event.priority === 'high' ? 'bg-red-100 text-red-800' : 'bg-blue-100 text-blue-800'
-                      }`}>
-                        {event.priority}
-                      </span>
-                    </div>
-                  </div>
-                ))
-              })()}
+            </div>
+            
+            {/* Coming Events */}
+            <div>
+              <h4 className="font-medium text-gray-700 mb-3">Coming Events</h4>
+              <div className="space-y-3">
+                <div className="flex items-center space-x-3 p-3 bg-blue-50 rounded-lg border border-blue-200">
+                  <Calendar className="size-4 text-blue-600" />
+                  <div>
+                    <div className="text-sm font-medium">Property Showing</div>
+                    <div className="text-xs text-gray-600">Tomorrow, 2:00 PM - 456 Oak Avenue</div>
+                  </div>
+                </div>
+                <div className="text-sm text-gray-500 text-center py-2">
+                  No additional upcoming events.
+                </div>
+              </div>
+            </div>
+
+            {/* Past Events */}
+            <div>
+              <h4 className="font-medium text-gray-700 mb-3">Past Events</h4>
+              <div className="space-y-3">
+                <div className="flex items-center space-x-3 p-3 bg-gray-50 rounded-lg">
+                  <Calendar className="size-4 text-gray-400" />
+                  <div>
+                    <div className="text-sm font-medium">Initial Consultation</div>
+                    <div className="text-xs text-gray-600">March 10, 2024, 10:00 AM</div>
+                  </div>
+                </div>
+                <div className="text-sm text-gray-500 text-center py-2">
+                  No additional past events.
+                </div>
+              </div>
             </div>
           </div>
         )
@@ -1117,203 +1039,48 @@
 
   return (
     <div className="fixed inset-0 bg-black bg-opacity-50 flex items-center justify-center z-50">
-      {/* Document Modal */}
-      {selectedDocument && (
-        <div className="fixed inset-0 bg-black bg-opacity-50 flex items-center justify-center z-60">
-          <div className="bg-white rounded-lg max-w-4xl w-full mx-4 max-h-[90vh] overflow-y-auto">
-            <div className="p-6">
-              <div className="flex items-center justify-between mb-4">
-                <h3 className="text-lg font-semibold">{selectedDocument.title}</h3>
-                <button
-                  onClick={() => setSelectedDocument(null)}
-                  className="text-gray-500 hover:text-gray-700"
-                >
-                  <X className="size-6" />
-                </button>
-              </div>
-              <div className="bg-gray-50 p-4 rounded-lg">
-                <p className="text-gray-700 whitespace-pre-wrap">
-                  {selectedDocument.content}
-                </p>
-              </div>
-            </div>
+      {showDocumentGenerator && currentUser ? (
+        <div className="bg-white rounded-lg max-w-6xl w-full mx-4 max-h-[90vh] overflow-y-auto">
+          <div className="p-6">
+            <div className="flex items-center justify-between mb-4">
+              <h2 className="text-xl font-semibold">
+                Generate Documents for {client.name}
+              </h2>
+              <button
+                onClick={handleCancelDocumentGeneration}
+                className="text-gray-500 hover:text-gray-700"
+              >
+                <X className="size-6" />
+              </button>
+            </div>
+            <DocumentGenerator
+              agentProfile={createAgentProfileAdapter()}
+              clientProfile={createClientProfile()}
+              onDocumentGenerated={handleDocumentGenerated}
+              onCancel={handleCancelDocumentGeneration}
+            />
           </div>
         </div>
-      )}
-
-      {/* Document Generator Modal */}
-      {showDocumentGenerator && currentUser && (
-        <div className="fixed inset-0 bg-black bg-opacity-50 flex items-center justify-center z-60">
-          <div className="bg-white rounded-lg max-w-6xl w-full mx-4 max-h-[90vh] overflow-y-auto">
-            <div className="p-6">
-              <div className="flex items-center justify-between mb-4">
-                <h2 className="text-xl font-semibold">
-                  Generate Documents for {client.name}
-                </h2>
-                <button
-                  onClick={handleCancelDocumentGeneration}
-                  className="text-gray-500 hover:text-gray-700"
-                >
-                  <X className="size-6" />
-                </button>
-              </div>
-              <DocumentGenerator
-                agentProfile={createAgentProfileAdapter()}
-                clientProfile={createClientProfile()}
-                onDocumentGenerated={handleDocumentGenerated}
-                onCancel={handleCancelDocumentGeneration}
-              />
->>>>>>> c10e00d0
-            </div>
-          </div>
-        </div>
-      )}
-
-      {/* Edit Details Modal */}
-      {isEditingDetails && (
-        <div className="fixed inset-0 bg-black bg-opacity-50 flex items-center justify-center z-60">
-          <div className="bg-white rounded-lg max-w-2xl w-full mx-4 max-h-[90vh] overflow-y-auto">
-            <div className="p-6">
-              <div className="flex items-center justify-between mb-4">
-                <h3 className="text-lg font-semibold">Edit Client Details</h3>
-                <button
-                  onClick={handleCancelEditDetails}
-                  className="text-gray-500 hover:text-gray-700"
-                >
-                  <X className="size-6" />
-                </button>
-              </div>
-              <div className="space-y-4">
-                <div className="grid grid-cols-2 gap-4">
-                  <div>
-                    <label className="block text-sm font-medium text-gray-700 mb-2">Name</label>
-                    <input
-                      type="text"
-                      value={editableDetails.name}
-                      onChange={(e) => setEditableDetails({...editableDetails, name: e.target.value})}
-                      className="w-full px-3 py-2 border border-gray-300 rounded-md focus:outline-none focus:ring-2 focus:ring-[#3B7097]"
-                    />
-                  </div>
-                  <div>
-                    <label className="block text-sm font-medium text-gray-700 mb-2">Email</label>
-                    <input
-                      type="email"
-                      value={editableDetails.email}
-                      onChange={(e) => setEditableDetails({...editableDetails, email: e.target.value})}
-                      className="w-full px-3 py-2 border border-gray-300 rounded-md focus:outline-none focus:ring-2 focus:ring-[#3B7097]"
-                    />
-                  </div>
-                </div>
-                <div className="grid grid-cols-2 gap-4">
-                  <div>
-                    <label className="block text-sm font-medium text-gray-700 mb-2">Phone</label>
-                    <input
-                      type="tel"
-                      value={editableDetails.phone}
-                      onChange={(e) => setEditableDetails({...editableDetails, phone: e.target.value})}
-                      className="w-full px-3 py-2 border border-gray-300 rounded-md focus:outline-none focus:ring-2 focus:ring-[#3B7097]"
-                    />
-                  </div>
-                  <div>
-                    <label className="block text-sm font-medium text-gray-700 mb-2">Priority</label>
-                    <select
-                      value={editableDetails.priority}
-                      onChange={(e) => setEditableDetails({...editableDetails, priority: e.target.value})}
-                      className="w-full px-3 py-2 border border-gray-300 rounded-md focus:outline-none focus:ring-2 focus:ring-[#3B7097]"
-                    >
-                      <option value="High">High</option>
-                      <option value="Medium">Medium</option>
-                      <option value="Low">Low</option>
-                    </select>
-                  </div>
-                </div>
-                <div>
-                  <label className="block text-sm font-medium text-gray-700 mb-2">Budget</label>
-                  <input
-                    type="text"
-                    value={editableDetails.budget}
-                    onChange={(e) => setEditableDetails({...editableDetails, budget: e.target.value})}
-                    className="w-full px-3 py-2 border border-gray-300 rounded-md focus:outline-none focus:ring-2 focus:ring-[#3B7097]"
-                  />
-                </div>
-                <div>
-                  <label className="block text-sm font-medium text-gray-700 mb-2">Location</label>
-                  <input
-                    type="text"
-                    value={editableDetails.location}
-                    onChange={(e) => setEditableDetails({...editableDetails, location: e.target.value})}
-                    className="w-full px-3 py-2 border border-gray-300 rounded-md focus:outline-none focus:ring-2 focus:ring-[#3B7097]"
-                  />
-                </div>
-                <div>
-                  <label className="block text-sm font-medium text-gray-700 mb-2">Notes</label>
-                  <textarea
-                    value={editableDetails.notes}
-                    onChange={(e) => setEditableDetails({...editableDetails, notes: e.target.value})}
-                    rows={3}
-                    className="w-full px-3 py-2 border border-gray-300 rounded-md focus:outline-none focus:ring-2 focus:ring-[#3B7097]"
-                  />
-                </div>
-                <div className="flex space-x-3 pt-4">
-                  <Button
-                    onClick={handleCancelEditDetails}
-                    variant="outline"
-                    className="flex-1"
-                  >
-                    Cancel
-                  </Button>
-                  <Button
-                    onClick={handleSaveDetails}
-                    className="flex-1 bg-[#3B7097] hover:bg-[#3B7097]/90"
-                  >
-                    Save Changes
-                  </Button>
-                </div>
-              </div>
-            </div>
-          </div>
-        </div>
-      )}
-
-      {/* Main Modal - Updated to match seller modal size and structure */}
-      <div className="bg-white rounded-lg w-[85vw] h-[85vh] flex flex-col">
-        {/* Header - Updated to match seller modal header structure */}
-        <div className="flex items-center justify-between p-6 border-b border-gray-200">
-          <div className="flex items-center space-x-4">
+      ) : (
+        <div className="bg-white rounded-lg max-w-4xl w-full mx-4 max-h-[90vh] overflow-y-auto">
+          {/* Header */}
+          <div className="flex items-center justify-between p-6 border-b border-gray-200">
             <div>
-              <h2 className="text-xl font-semibold text-gray-800">{isEditingDetails ? editableDetails.name : client.name}</h2>
-              <div className="flex items-center space-x-2 text-sm text-gray-600 mt-1">
-                <span>{getStageName(client.stage)}</span>
-              </div>
-              <div className="flex items-center space-x-2 text-sm text-gray-600">
-                <MapPin className="size-4" />
-                <span>{client.location}</span>
-              </div>
-              <div className="flex items-center space-x-2 text-sm text-gray-500 mt-1">
-                <Calendar className="size-4" />
-                <span>Date Added: {formatDate(client.dateAdded)}</span>
-              </div>
-            </div>
-          </div>
-          <div className="flex items-center space-x-2">
-            <div className="flex items-center space-x-2">
-              <a href={`tel:${isEditingDetails ? editableDetails.phone : client.phone}`} className="text-gray-500 hover:text-[#3B7097]">
-                <Phone className="size-5" />
-              </a>
-              <a href={`mailto:${isEditingDetails ? editableDetails.email : client.email}`} className="text-gray-500 hover:text-[#3B7097]">
-                <Mail className="size-5" />
-              </a>
+              <h2 className="text-xl font-semibold text-gray-800">
+                {client.name}
+              </h2>
+              <p className="text-sm text-gray-500">
+                {client.stage.replace('_', ' ').toUpperCase()}
+              </p>
             </div>
             <button
               onClick={onClose}
-              className="text-gray-500 hover:text-gray-700 p-2"
+              className="text-gray-500 hover:text-gray-700"
             >
               <X className="size-6" />
             </button>
           </div>
-        </div>
-
-<<<<<<< HEAD
+
           {/* Client Vitals */}
           <div className="p-6 border-b border-gray-200 bg-gray-50">
             <div className="grid grid-cols-2 md:grid-cols-4 gap-4">
@@ -1360,95 +1127,70 @@
           <div className="p-6">
             {renderTabContent()}
           </div>
-=======
-        {/* Tabs - Updated to match seller modal tabs */}
-        <div className="border-b border-gray-200 px-6">
-          <nav className="flex space-x-8">
-            {getVisibleTabs().map((tab) => (
-              <button
-                key={tab.id}
-                onClick={() => setActiveTab(tab.id)}
-                className={`flex items-center space-x-2 py-4 px-1 border-b-2 font-medium text-sm ${
-                  activeTab === tab.id
-                    ? 'border-[#3B7097] text-[#3B7097]'
-                    : 'border-transparent text-gray-500 hover:text-gray-700'
-                }`}
+
+          {/* Footer Actions */}
+          <div className="border-t border-gray-200 p-6">
+            <div className="flex flex-wrap gap-2">
+              {/* Stage-specific actions */}
+              {getStageActions()}
+              
+              {/* Edit Details Button - Always present */}
+              <Button
+                onClick={() => setIsEditingDetails(true)}
+                variant="outline"
+                className="border-[#3B7097] text-[#3B7097] hover:bg-[#3B7097]/10"
               >
-                {tab.icon && <tab.icon className="size-4" />}
-                <span>{tab.label}</span>
-              </button>
-            ))}
-          </nav>
+                <Edit className="size-4 mr-2" />
+                Edit Details
+              </Button>
+
+              {/* Archive/Unarchive Logic */}
+              {isArchiveMode ? (
+                <Button
+                  onClick={handleUnarchive}
+                  className="bg-green-600 hover:bg-green-700"
+                >
+                  <RotateCcw className="size-4 mr-2" />
+                  Unarchive
+                </Button>
+              ) : (
+                <>
+                  <Button
+                    onClick={handleArchive}
+                    variant="outline"
+                    className="border-red-300 text-red-600 hover:bg-red-50"
+                  >
+                    <Archive className="size-4 mr-2" />
+                    Archive
+                  </Button>
+                  
+                  {/* Progress Button */}
+                  {shouldShowProgressButton(client.stage) && (
+                    <Button
+                      onClick={handleProgress}
+                      className="bg-[#A9D09E] hover:bg-[#A9D09E]/90"
+                    >
+                      <ArrowRight className="size-4 mr-2" />
+                      {getProgressButtonText(client.stage)}
+                    </Button>
+                  )}
+
+                  {/* Return to Previous Stage Button */}
+                  {getPreviousStageText(client.stage) && (
+                    <Button
+                      onClick={() => {}} // Implement previous stage logic
+                      variant="outline"
+                    >
+                      <RotateCcw className="size-4 mr-2" />
+                      {getPreviousStageText(client.stage)}
+                    </Button>
+                  )}
+                </>
+              )}
+            </div>
+          </div>
         </div>
-
-        {/* Content */}
-        <div className="flex-1 overflow-y-auto p-6">
-          {renderTabContent()}
-        </div>
-
-        {/* Footer Actions */}
-        <div className="border-t border-gray-200 p-6">
-          <div className="flex flex-wrap gap-2">
-            {/* Stage-specific actions */}
-            {getStageActions()}
-            
-            {/* Edit Details Button - Always present */}
-            <Button
-              onClick={() => setIsEditingDetails(true)}
-              variant="outline"
-              className="border-[#3B7097] text-[#3B7097] hover:bg-[#3B7097]/10"
-            >
-              <Edit className="size-4 mr-2" />
-              Edit Details
-            </Button>
->>>>>>> c10e00d0
-
-            {/* Archive/Unarchive Logic */}
-            {isArchiveMode ? (
-              <Button
-                onClick={handleUnarchive}
-                className="bg-green-600 hover:bg-green-700"
-              >
-                <RotateCcw className="size-4 mr-2" />
-                Unarchive
-              </Button>
-            ) : (
-              <>
-                <Button
-                  onClick={handleArchive}
-                  variant="outline"
-                  className="border-red-300 text-red-600 hover:bg-red-50"
-                >
-                  <Archive className="size-4 mr-2" />
-                  Archive
-                </Button>
-                
-                {/* Progress Button */}
-                {shouldShowProgressButton(client.stage) && (
-                  <Button
-                    onClick={handleProgress}
-                    className="bg-[#A9D09E] hover:bg-[#A9D09E]/90"
-                  >
-                    <ArrowRight className="size-4 mr-2" />
-                    {getProgressButtonText(client.stage)}
-                  </Button>
-                )}
-
-                {/* Return to Previous Stage Button */}
-                {getPreviousStageText(client.stage) && (
-                  <Button
-                    onClick={() => {}} // Implement previous stage logic
-                    variant="outline"
-                  >
-                    <RotateCcw className="size-4 mr-2" />
-                    {getPreviousStageText(client.stage)}
-                  </Button>
-                )}
-              </>
-            )}
-          </div>
-        </div>
-      </div>
+      )}
     </div>
   )
 }