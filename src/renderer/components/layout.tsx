--- conflicted
+++ resolved
@@ -1,116 +1,8 @@
 /**
- * Enhanced Layout component that provides the main application structure
- * Includes navigation bar, user authentication state, and wraps page content
- * with support for the new offer preparation and negotiation features
+ * Layout component that provides the main application structure
+ * Includes navigation bar and wraps page content
  */
 
-<<<<<<< HEAD
-import type { ReactNode } from 'react'
-import {
-  Wrench,
-  User,
-  LogOut,
-  FileText,
-  MessageSquare,
-  TrendingUp,
-  Home,
-  ChevronLeft,
-} from 'lucide-react'
-import { Button } from './ui/button'
-import type { AgentProfile, ClientProfile } from '../../shared/types'
-
-interface LayoutProps {
-  children: ReactNode
-  navigate: (path: string, params?: any) => void
-  goBack: () => void
-  currentUser: AgentProfile | ClientProfile | null
-  userType: 'agent' | 'client' | null
-  onLogout: () => void
-}
-
-function Navigation({
-  navigate,
-  goBack,
-  currentUser,
-  userType,
-  onLogout,
-}: Omit<LayoutProps, 'children'>) {
-  const handleHome = () => {
-    if (currentUser) {
-      navigate(userType === 'agent' ? '/agent-dashboard' : '/client-dashboard')
-    } else {
-      navigate('/')
-    }
-  }
-
-  const getNavigationItems = () => {
-    if (!currentUser) return []
-
-    if (userType === 'agent') {
-      return [
-        {
-          label: 'Dashboard',
-          icon: Home,
-          path: '/agent-dashboard',
-        },
-        {
-          label: 'Negotiations',
-          icon: MessageSquare,
-          path: '/negotiations',
-        },
-        {
-          label: 'Offers',
-          icon: FileText,
-          path: '/offers',
-        },
-        {
-          label: 'Documents',
-          icon: FileText,
-          path: '/documents',
-        },
-        {
-          label: 'Tools',
-          icon: Wrench,
-          path: '/repair-estimator',
-        },
-      ]
-    } else {
-      return [
-        {
-          label: 'Dashboard',
-          icon: Home,
-          path: '/client-dashboard',
-        },
-        {
-          label: 'Negotiations',
-          icon: MessageSquare,
-          path: '/client-negotiations',
-        },
-        {
-          label: 'Documents',
-          icon: FileText,
-          path: '/client-documents',
-        },
-      ]
-    }
-  }
-
-  const navigationItems = getNavigationItems()
-
-  return (
-    <nav className="bg-gray-900 border-b border-gray-800 px-6 py-4">
-      <div className="flex items-center justify-between max-w-7xl mx-auto">
-        {/* Logo/Brand with Back Button */}
-        <div className="flex items-center space-x-4">
-          <Button
-            onClick={goBack}
-            variant="ghost"
-            size="sm"
-            className="text-gray-400 hover:text-white"
-            title="Go Back"
-          >
-            <ChevronLeft className="size-4" />
-=======
 import { ReactNode, useState } from 'react'
 import { Search, Bell, User, Brain, ChevronDown } from 'lucide-react'
 import { Button } from './ui/button'
@@ -247,255 +139,13 @@
           {/* User Profile */}
           <Button variant="ghost" size="icon">
             <User className="size-4" />
->>>>>>> ed644166
           </Button>
-
-          <button
-            onClick={handleHome}
-            onKeyDown={e => {
-              if (e.key === 'Enter' || e.key === ' ') {
-                handleHome()
-              }
-            }}
-            className="text-xl font-bold text-teal-400 hover:text-teal-300 transition-colors focus:outline-none focus:ring-2 focus:ring-teal-400 rounded"
-          >
-            Real Estate Agentic
-          </button>
-        </div>
-
-        {/* Main Navigation */}
-        {currentUser && (
-          <div className="flex items-center space-x-6">
-            {navigationItems.map(item => (
-              <Button
-                key={item.path}
-                onClick={() => navigate(item.path)}
-                variant="ghost"
-                size="sm"
-                className="flex items-center space-x-2 text-gray-300 hover:text-white"
-              >
-                <item.icon className="size-4" />
-                <span>{item.label}</span>
-              </Button>
-            ))}
-          </div>
-        )}
-
-        {/* User Actions */}
-        <div className="flex items-center space-x-4">
-          {currentUser ? (
-            <>
-              <div className="flex items-center space-x-2 text-gray-300">
-                <User className="size-4" />
-                <span className="text-sm">
-                  {currentUser.displayName || currentUser.email}
-                </span>
-                <span className="px-2 py-1 bg-gray-700 text-xs rounded-full">
-                  {userType?.toUpperCase()}
-                </span>
-              </div>
-
-              <Button
-                onClick={() => navigate('/profile')}
-                variant="ghost"
-                size="sm"
-                className="text-gray-300 hover:text-white"
-              >
-                <User className="size-4" />
-              </Button>
-
-              <Button
-                onClick={onLogout}
-                variant="ghost"
-                size="sm"
-                className="text-gray-300 hover:text-red-400"
-                title="Logout"
-              >
-                <LogOut className="size-4" />
-              </Button>
-            </>
-          ) : (
-            <div className="flex items-center space-x-2">
-              <Button
-                onClick={() => navigate('/auth/agent')}
-                variant="ghost"
-                size="sm"
-                className="text-gray-300 hover:text-white"
-              >
-                Agent Sign In
-              </Button>
-              <Button
-                onClick={() => navigate('/auth/client')}
-                variant="ghost"
-                size="sm"
-                className="text-gray-300 hover:text-white"
-              >
-                Client Sign In
-              </Button>
-            </div>
-          )}
         </div>
       </div>
     </nav>
   )
 }
 
-<<<<<<< HEAD
-// ========== BREADCRUMB COMPONENT ==========
-
-interface BreadcrumbProps {
-  currentRoute: string
-  navigate: (path: string) => void
-  userType: 'agent' | 'client' | null
-}
-
-function Breadcrumb({ currentRoute, navigate, userType }: BreadcrumbProps) {
-  const getBreadcrumbItems = () => {
-    const items = []
-
-    if (userType === 'agent') {
-      items.push({ label: 'Dashboard', path: '/agent-dashboard' })
-    } else if (userType === 'client') {
-      items.push({ label: 'Dashboard', path: '/client-dashboard' })
-    }
-
-    switch (currentRoute) {
-      case '/negotiations':
-        items.push({ label: 'Negotiations', path: '/negotiations' })
-        break
-      case '/offers':
-        items.push({ label: 'Offers', path: '/offers' })
-        break
-      case '/documents':
-        items.push({ label: 'Documents', path: '/documents' })
-        break
-      case '/offer-create':
-        items.push({ label: 'Offers', path: '/offers' })
-        items.push({ label: 'Create Offer', path: '/offer-create' })
-        break
-      case '/document-generator':
-        items.push({ label: 'Documents', path: '/documents' })
-        items.push({ label: 'Generate Documents', path: '/document-generator' })
-        break
-      case '/appraisal-scenarios':
-        items.push({ label: 'Negotiations', path: '/negotiations' })
-        items.push({
-          label: 'Appraisal Scenarios',
-          path: '/appraisal-scenarios',
-        })
-        break
-      case '/client-negotiations':
-        items.push({ label: 'My Negotiations', path: '/client-negotiations' })
-        break
-      case '/client-documents':
-        items.push({ label: 'My Documents', path: '/client-documents' })
-        break
-    }
-
-    return items
-  }
-
-  const breadcrumbItems = getBreadcrumbItems()
-
-  if (breadcrumbItems.length <= 1) {
-    return null
-  }
-
-  return (
-    <div className="bg-gray-50 border-b border-gray-200 px-6 py-3">
-      <div className="max-w-7xl mx-auto">
-        <nav className="flex items-center space-x-2 text-sm">
-          {breadcrumbItems.map((item, index) => (
-            <div key={item.path} className="flex items-center space-x-2">
-              {index > 0 && <span className="text-gray-400">/</span>}
-              {index === breadcrumbItems.length - 1 ? (
-                <span className="text-gray-900 font-medium">{item.label}</span>
-              ) : (
-                <button
-                  onClick={() => navigate(item.path)}
-                  onKeyDown={e => {
-                    if (e.key === 'Enter' || e.key === ' ') {
-                      navigate(item.path)
-                    }
-                  }}
-                  className="text-blue-600 hover:text-blue-800 focus:outline-none focus:ring-2 focus:ring-blue-400 rounded"
-                >
-                  {item.label}
-                </button>
-              )}
-            </div>
-          ))}
-        </nav>
-      </div>
-    </div>
-  )
-}
-
-// ========== MAIN LAYOUT COMPONENT ==========
-
-export function Layout({
-  children,
-  navigate,
-  goBack,
-  currentUser,
-  userType,
-  onLogout,
-}: LayoutProps) {
-  return (
-    <div className="min-h-screen bg-gray-50">
-      <Navigation
-        navigate={navigate}
-        goBack={goBack}
-        currentUser={currentUser}
-        userType={userType}
-        onLogout={onLogout}
-      />
-
-      <Breadcrumb
-        currentRoute={window.location.pathname || '/'}
-        navigate={navigate}
-        userType={userType}
-      />
-
-      <main className="min-h-[calc(100vh-120px)]">{children}</main>
-
-      {/* Footer */}
-      <footer className="bg-gray-900 text-gray-400 py-6">
-        <div className="max-w-7xl mx-auto px-6">
-          <div className="flex items-center justify-between">
-            <div>
-              <p className="text-sm">
-                © 2024 Real Estate Agentic. All rights reserved.
-              </p>
-            </div>
-            <div className="flex items-center space-x-4 text-sm">
-              <button
-                onClick={() => navigate('/help')}
-                onKeyDown={e => {
-                  if (e.key === 'Enter' || e.key === ' ') {
-                    navigate('/help')
-                  }
-                }}
-                className="hover:text-white focus:outline-none focus:ring-2 focus:ring-gray-400 rounded"
-              >
-                Help
-              </button>
-              <button
-                onClick={() => navigate('/support')}
-                onKeyDown={e => {
-                  if (e.key === 'Enter' || e.key === ' ') {
-                    navigate('/support')
-                  }
-                }}
-                className="hover:text-white focus:outline-none focus:ring-2 focus:ring-gray-400 rounded"
-              >
-                Support
-              </button>
-            </div>
-          </div>
-        </div>
-      </footer>
-=======
 export function Layout({ children, navigate, currentRoute }: LayoutProps) {
   return (
     <div className="min-h-screen bg-gray-50">
@@ -503,7 +153,6 @@
       <main className="h-[calc(100vh-70px)] overflow-hidden">
         {children}
       </main>
->>>>>>> ed644166
     </div>
   )
-}+} 