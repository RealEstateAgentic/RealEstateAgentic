--- conflicted
+++ resolved
@@ -4,7 +4,6 @@
  */
 
 import { ReactNode, useState } from 'react'
-<<<<<<< HEAD
 import {
   Search,
   Bell,
@@ -15,9 +14,6 @@
   TrendingUp,
   Target,
 } from 'lucide-react'
-=======
-import { Bell, User, ChevronDown, LogOut } from 'lucide-react'
->>>>>>> 0bee0ddc
 import { Button } from './ui/button'
 import { dummyData } from '../data/dummy-data'
 import type { AgentProfile } from '../../shared/types'
@@ -47,13 +43,10 @@
   isAuthenticated?: boolean
   onLogout?: () => void
 }) {
-<<<<<<< HEAD
   const [isSecondBrainOpen, setIsSecondBrainOpen] = useState(false)
   const [selectedClient, setSelectedClient] = useState<string | null>(null)
   const [isUserMenuOpen, setIsUserMenuOpen] = useState(false)
 
-=======
->>>>>>> 0bee0ddc
   const navItems = [
     { path: '/', label: 'Home' },
     { path: '/buyers-portal', label: 'Buyers Portal' },
@@ -65,7 +58,6 @@
     n => !n.read
   ).length
 
-<<<<<<< HEAD
   const handleSecondBrainToggle = () => {
     // If a client is already selected, deactivate the feature
     if (selectedClient) {
@@ -103,8 +95,6 @@
     'Williams Family',
   ]
 
-=======
->>>>>>> 0bee0ddc
   return (
     <nav className="bg-white border-b border-gray-200 px-6 py-3 relative z-50">
       <div className="flex items-center justify-between max-w-full mx-auto">
@@ -214,6 +204,52 @@
               </Button>
             </div>
           )}
+
+          {/* Second Brain Dropdown */}
+          <div className="relative">
+            <Button
+              variant="ghost"
+              size="sm"
+              onClick={handleSecondBrainToggle}
+              className={`flex items-center space-x-2 ${
+                selectedClient
+                  ? 'bg-[#3B7097] text-white hover:bg-[#2A5A7A]'
+                  : 'text-gray-600 hover:text-gray-900'
+              }`}
+            >
+              <Brain className="size-4" />
+              <span>
+                {selectedClient
+                  ? `Second Brain: ${selectedClient}`
+                  : 'Second Brain'}
+              </span>
+              <ChevronDown className="size-3" />
+            </Button>
+
+            {isSecondBrainOpen && (
+              <div className="absolute right-0 mt-2 w-64 bg-white border border-gray-200 rounded-md shadow-lg z-50">
+                <div className="px-4 py-2 border-b border-gray-200">
+                  <p className="text-sm font-medium text-gray-900">
+                    Select Client
+                  </p>
+                  <p className="text-xs text-gray-500">
+                    Activate Second Brain for a specific client
+                  </p>
+                </div>
+                <div className="py-1 max-h-64 overflow-y-auto">
+                  {activeClients.map(client => (
+                    <button
+                      key={client}
+                      onClick={() => handleClientSelect(client)}
+                      className="w-full px-4 py-2 text-left text-sm text-gray-700 hover:bg-gray-50 transition-colors"
+                    >
+                      {client}
+                    </button>
+                  ))}
+                </div>
+              </div>
+            )}
+          </div>
         </div>
       </div>
     </nav>
@@ -239,7 +275,7 @@
         isAuthenticated={isAuthenticated}
         onLogout={onLogout}
       />
-      <main className="h-[calc(100vh-70px)] overflow-hidden">{children}</main>
+      <main className="flex-1">{children}</main>
     </div>
   )
 }