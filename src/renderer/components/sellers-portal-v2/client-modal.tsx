--- conflicted
+++ resolved
@@ -12,12 +12,9 @@
   CheckCircle, AlertCircle, Settings, Star, TrendingUp, Users, Save
 } from 'lucide-react'
 import { Button } from '../ui/button'
-<<<<<<< HEAD
 import { DocumentGenerator } from '../documents/DocumentGenerator'
 import { dummyData } from '../../data/dummy-data'
-=======
 import { LeadScoringDisplay } from '../shared/lead-scoring-display'
->>>>>>> ab268f1c
 
 interface ClientModalProps {
   client: {
@@ -112,7 +109,7 @@
   // Handle initial document opening
   useEffect(() => {
     if (client.initialDocumentId && activeTab === 'documents') {
-      const doc = documents.find(d => d.id === parseInt(client.initialDocumentId))
+      const doc = documents.find(d => d.id === parseInt(client.initialDocumentId || '0'))
       if (doc) {
         setSelectedDocument({
           ...doc,
@@ -356,14 +353,9 @@
   // Define which tabs should be visible based on client stage
   const getVisibleTabs = () => {
     const baseTabs = [
-<<<<<<< HEAD
-=======
-      { id: 'overview', label: 'Overview', icon: null },
-      { id: 'stage_details', label: 'Stage Details', icon: null },
+      // Removed 'overview' and 'stage_details' tabs per Phase 2 requirements
       { id: 'ai_lead_scoring', label: 'AI Lead Scoring', icon: TrendingUp },
->>>>>>> ab268f1c
       { id: 'summary', label: 'Summary', icon: null },
-      // Removed 'overview' and 'stage_details' tabs as requested
     ]
 
     const stageSpecificTabs = []
@@ -755,8 +747,8 @@
                             day: 'numeric' 
                           })} at {nextEvent.time}</span>
                         </div>
-                        {nextEvent.description && (
-                          <p className="text-xs text-blue-600 mt-3 opacity-75">{nextEvent.description}</p>
+                        {(nextEvent as any).description && (
+                          <p className="text-xs text-blue-600 mt-3 opacity-75">{(nextEvent as any).description}</p>
                         )}
                       </div>
                     </div>
