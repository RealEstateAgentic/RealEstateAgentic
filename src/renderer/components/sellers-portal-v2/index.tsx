/**
 * Sellers Portal V2 - Main Component
 * Implements the Kanban-style board with five stages as specified in the requirements
 */

import { useState, useEffect } from 'react'
import { KanbanColumn } from './kanban-column'
import { ClientModal } from './client-modal'
import { ClientCommunicationFeed } from './client-communication-feed'
import { Button } from '../ui/button'
import { Archive, Plus, X, Upload } from 'lucide-react'
import { firebaseCollections } from '../../services/firebase/collections'
import { uploadClientDocuments } from '../../../lib/firebase/storage'

// Mock data for seller clients - following the 5 stages from requirements
const mockSellerClients = [
  {
    id: 1,
    name: 'Johnson Family',
    email: 'sarah.johnson@email.com',
    phone: '(555) 123-4567',
    stage: 'new_lead',
    subStatus: 'to_initiate_contact',
    propertyAddress: '123 Oak Street, Dallas, TX 75201',
    propertyType: 'Single Family',
    bedrooms: 3,
    bathrooms: 2,
    timeline: 'Next 3 months',
    reasonForSelling: 'Upgrading to larger home',
    leadSource: 'Referral',
    dateAdded: new Date().toISOString(),
    lastContact: null,
    notes: 'Family looking to upgrade due to growing needs',
  },
  {
    id: 2,
    name: 'Chen Family',
    email: 'michael.chen@email.com',
    phone: '(555) 987-6543',
    stage: 'pre_listing',
    subStatus: 'preparing_cma',
    propertyAddress: '456 Pine Avenue, Plano, TX 75023',
    propertyType: 'Townhouse',
    bedrooms: 4,
    bathrooms: 3,
    timeline: 'ASAP',
    reasonForSelling: 'Relocating for work',
    leadSource: 'Website',
    dateAdded: new Date().toISOString(),
    lastContact: new Date().toISOString(),
    notes: 'Urgent relocation, very motivated seller',
  },
  {
    id: 3,
    name: 'Martinez Family',
    email: 'elena.martinez@email.com',
    phone: '(555) 456-7890',
    stage: 'active_listing',
    subStatus: 'accepting_showings',
    propertyAddress: '789 Elm Drive, Richardson, TX 75081',
    propertyType: 'Condo',
    bedrooms: 2,
    bathrooms: 2,
    timeline: 'Next 2 months',
    reasonForSelling: 'Downsizing',
    leadSource: 'Open House',
    dateAdded: new Date().toISOString(),
    lastContact: new Date().toISOString(),
    notes: 'Empty nesters looking to downsize',
  },
  {
    id: 4,
    name: 'Williams Family',
    email: 'david.williams@email.com',
    phone: '(555) 321-0987',
    stage: 'under_contract',
    subStatus: 'awaiting_inspection',
    propertyAddress: '321 Maple Court, Garland, TX 75040',
    propertyType: 'Single Family',
    bedrooms: 3,
    bathrooms: 2,
    timeline: 'Under Contract',
    reasonForSelling: 'Moving to retirement community',
    leadSource: 'Referral',
    dateAdded: new Date().toISOString(),
    lastContact: new Date().toISOString(),
    notes: 'Smooth transaction, very cooperative sellers',
  },
  {
    id: 5,
    name: 'Thompson Family',
    email: 'jessica.thompson@email.com',
    phone: '(555) 654-3210',
    stage: 'closed',
    subStatus: 'post_closing_checklist',
    propertyAddress: '654 Birch Lane, Mesquite, TX 75149',
    propertyType: 'Single Family',
    bedrooms: 4,
    bathrooms: 3,
    timeline: 'Closed',
    reasonForSelling: 'Job relocation',
    leadSource: 'Social Media',
    dateAdded: new Date().toISOString(),
    lastContact: new Date().toISOString(),
    notes: 'Successful closing, very satisfied clients',
  },
]

interface SellersPortalV2Props {
  navigate?: (path: string) => void
  currentUser?: any
  userType?: string
}

/**
 * Get the next stage in the seller workflow
 */
function getNextStage(currentStage: string): string | null {
  switch (currentStage) {
    case 'new_lead': return 'pre_listing'
    case 'pre_listing': return 'active_listing'
    case 'active_listing': return 'under_contract'
    case 'under_contract': return 'closed'
    case 'closed': return null
    default: return null
  }
}

/**
 * Get default sub-status for a given stage
 */
function getDefaultSubStatus(stage: string): string {
  switch (stage) {
    case 'new_lead': return 'to_initiate_contact'
    case 'pre_listing': return 'preparing_cma'
    case 'active_listing': return 'accepting_showings'
    case 'under_contract': return 'awaiting_inspection'
    case 'closed': return 'post_closing_checklist'
    default: return 'unknown'
  }
}

export function SellersPortalV2({ navigate, currentUser, userType }: SellersPortalV2Props) {
  const [selectedClient, setSelectedClient] = useState<any>(null)
  const [sellerClients, setSellerClients] = useState<any[]>([])
  const [archivedClients, setArchivedClients] = useState<any[]>([])
  const [showNewLeadModal, setShowNewLeadModal] = useState(false)
  const [isCreating, setIsCreating] = useState(false)
  const [isLoading, setIsLoading] = useState(true)
  const [hasError, setHasError] = useState<string | null>(null)
  const [newLeadForm, setNewLeadForm] = useState({
    name: '',
    email: '',
    phone: '',
    propertyAddress: '',
    leadSource: '',
    notes: '',
    documents: [] as File[]
  })

  // Set up real-time listener for seller clients
  useEffect(() => {
    if (!currentUser?.uid) {
      setIsLoading(false)
      return
    }

    console.log('Setting up real-time listener for sellers')
    const unsubscribe = firebaseCollections.getSellersRealTime(
      currentUser.uid,
      (sellers) => {
        console.log('Received real-time sellers update:', sellers.length)
        setSellerClients(sellers)
        setIsLoading(false)
        setHasError(null)
      },
      (error) => {
        console.error('Real-time sellers error:', error)
        setHasError('Failed to load sellers—please refresh')
        setIsLoading(false)
      }
    )

    return () => {
      console.log('Cleaning up sellers real-time listener')
      unsubscribe()
    }
  }, [currentUser?.uid])

  // Handle URL parameters for direct client access and new lead action
  useEffect(() => {
    const params = new URLSearchParams(window.location.search)
    const clientId = params.get('clientId')
    const tab = params.get('tab')
    const documentId = params.get('documentId')
    const action = params.get('action')
    
    if (clientId) {
      const client = sellerClients.find(c => c.id === parseInt(clientId))
      if (client) {
        setSelectedClient({ ...client, initialTab: tab, initialDocumentId: documentId })
      }
    }
    
    // Handle new lead action from dashboard
    if (action === 'newLead') {
      setShowNewLeadModal(true)
      // Clear the URL parameter to avoid reopening modal on refresh
      window.history.replaceState({}, '', window.location.pathname)
    }
  }, [sellerClients])

  // Define the 5 stages from requirements
  const kanbanStages = [
    { id: 'new_lead', title: 'New Lead', stage: 'new_lead' },
    { id: 'pre_listing', title: 'Pre-Listing', stage: 'pre_listing' },
    { id: 'active_listing', title: 'Active Listing', stage: 'active_listing' },
    { id: 'under_contract', title: 'Under Contract', stage: 'under_contract' },
    { id: 'closed', title: 'Closed', stage: 'closed' },
  ]

  const handleClientClick = (client: any) => {
    setSelectedClient(client)
  }

  const handleCloseModal = () => {
    setSelectedClient(null)
  }

  const handleNewLeadClick = () => {
    setShowNewLeadModal(true)
  }

  const handleSellerArchive = () => {
    if (navigate) {
      navigate('/sellers-archive')
    }
  }

  const handleArchive = async (client: any) => {
    if (!currentUser?.uid) {
      setHasError('User not authenticated')
      return
    }

    try {
      await firebaseCollections.archiveSeller(client.id, client.stage)
    } catch (error) {
      console.error('Error archiving client:', error)
      setHasError('Failed to archive client. Please try again.')
    }
    setSelectedClient(null)
  }

<<<<<<< HEAD
  const handleProgress = (client: any) => {
    const getNextStage = (currentStage: string) => {
      switch (currentStage) {
        case 'new_lead':
          return 'pre_listing'
        case 'pre_listing':
          return 'active_listing'
        case 'active_listing':
          return 'under_contract'
        case 'under_contract':
          return 'closed'
        default:
          return currentStage
      }
    }

    const nextStage = getNextStage(client.stage)
    setSellerClients(prev => 
      prev.map(c => 
        c.id === client.id 
          ? { ...c, stage: nextStage, subStatus: getDefaultSubStatus(nextStage) }
          : c
      )
    )
=======
  const handleProgress = async (client: any) => {
    if (!currentUser?.uid) {
      setHasError('User not authenticated')
      return
    }

    try {
      const nextStage = getNextStage(client.stage)
      if (nextStage) {
        await firebaseCollections.updateSeller(client.id, {
          stage: nextStage,
          subStatus: getDefaultSubStatus(nextStage)
        })
      }
    } catch (error) {
      console.error('Error progressing client:', error)
      setHasError('Failed to progress client. Please try again.')
    }
>>>>>>> 6d5d915c
    setSelectedClient(null)
  }

  const getDefaultSubStatus = (stage: string) => {
    switch (stage) {
      case 'new_lead': return 'to_initiate_contact'
      case 'pre_listing': return 'preparing_cma'
      case 'active_listing': return 'active'
      case 'under_contract': return 'pending_inspection'
      case 'closed': return 'completed'
      default: return 'unknown'
    }
  }

  const handleUnarchive = async (client: any) => {
    if (!currentUser?.uid) {
      setHasError('User not authenticated')
      return
    }

    try {
      await firebaseCollections.updateSeller(client.id, {
        isArchived: false,
        archivedDate: null,
        archivedFromStage: null
      })
    } catch (error) {
      console.error('Error unarchiving client:', error)
      setHasError('Failed to unarchive client. Please try again.')
    }
    setSelectedClient(null)
  }

  const handleCloseNewLeadModal = () => {
    setShowNewLeadModal(false)
    setNewLeadForm({
      name: '',
      email: '',
      phone: '',
      propertyAddress: '',
      leadSource: '',
      notes: '',
      documents: []
    })
  }

  const handleSubmitNewLead = async (e: React.FormEvent) => {
    e.preventDefault()
    
    if (!newLeadForm.name || !newLeadForm.email || !newLeadForm.phone) {
      setHasError('Please fill in all required fields')
      return
    }

<<<<<<< HEAD
    const newLead = {
      id: Date.now(),
      name: newLeadForm.name,
      email: newLeadForm.email,
      phone: newLeadForm.phone,
      stage: 'new_lead',
      subStatus: 'to_initiate_contact',
      propertyAddress: newLeadForm.propertyAddress,
      propertyType: 'Not specified',
      bedrooms: 0,
      bathrooms: 0,
      timeline: 'Not specified',
      reasonForSelling: 'Not specified',
      leadSource: newLeadForm.leadSource,
      dateAdded: new Date().toISOString(),
      lastContact: null,
      notes: newLeadForm.notes,
=======
    if (!currentUser?.uid) {
      setHasError('User not authenticated')
      return
>>>>>>> 6d5d915c
    }

    setIsCreating(true)
    setHasError(null)

    try {
      const sellerData = {
        agentId: currentUser.uid,
        name: newLeadForm.name,
        email: newLeadForm.email,
        phone: newLeadForm.phone,
        propertyAddress: newLeadForm.propertyAddress || '',
        leadSource: newLeadForm.leadSource || '',
        notes: newLeadForm.notes || '',
        stage: 'new_lead',
        subStatus: 'to_initiate_contact',
        priority: newLeadForm.priority,
        dateAdded: new Date().toISOString(),
        lastContact: null,
        isArchived: false,
        archivedDate: null,
        archivedFromStage: null,
        uploadedDocuments: []
      }

      // Create seller first
      const newSeller = await firebaseCollections.createSeller(sellerData)
      
      // Upload documents if any
      if (newLeadForm.documents.length > 0) {
        const uploadResults = await uploadClientDocuments(
          newSeller.id,
          'seller',
          newLeadForm.documents
        )
        
        // Update seller with document metadata
        const documentMetadata = uploadResults.map(result => ({
          name: result.fileName,
          url: result.url,
          type: result.contentType,
          size: result.size,
          uploadDate: result.uploadedAt.toISOString()
        }))
        
        await firebaseCollections.updateSeller(newSeller.id, {
          uploadedDocuments: documentMetadata
        })
      }
      
      handleCloseNewLeadModal()
    } catch (error) {
      console.error('Error creating seller:', error)
      setHasError('Failed to create seller. Please try again.')
    } finally {
      setIsCreating(false)
    }
  }

  const handleFileUpload = (e: React.ChangeEvent<HTMLInputElement>) => {
    const files = e.target.files
    if (files) {
      setNewLeadForm(prev => ({
        ...prev,
        documents: [...prev.documents, ...Array.from(files)]
      }))
    }
  }

  return (
    <div className="h-full bg-gray-50">
      <div className="h-full flex flex-col">
        {/* Main Content Area */}
        <div className="flex-1 p-6 overflow-auto">
          <div className="mb-6 flex justify-between items-start">
            <div>
              <h1 className="text-2xl font-bold text-gray-800">Sellers Portal</h1>
              <p className="text-gray-600">
                Manage all seller clients through their journey from lead to closing
              </p>
            </div>
            
            {/* Action Buttons - Top Right */}
            <div className="flex space-x-4">
              <Button
                onClick={handleNewLeadClick}
                className="bg-[#3B7097] hover:bg-[#3B7097]/90 text-white"
              >
                <Plus className="size-4 mr-2" />
                Add New Seller Lead
              </Button>
              <Button
                onClick={handleSellerArchive}
                variant="outline"
                className="border-[#3B7097] text-[#3B7097] hover:bg-[#3B7097]/10"
              >
                <Archive className="size-4 mr-2" />
                Seller Archive
              </Button>
            </div>
          </div>

          {/* Kanban Board - Full Width with Vertical Scrolling */}
          <div className="flex gap-6 min-w-max">
            {kanbanStages.map(stage => (
              <KanbanColumn
                key={stage.id}
                title={stage.title}
                stage={stage.stage}
                clients={sellerClients}
                onClientClick={handleClientClick}
                isLoading={isLoading}
                hasError={hasError}
              />
            ))}
          </div>
        </div>
      </div>

      {/* Client Modal */}
      {selectedClient && (
        <ClientModal
          client={selectedClient}
          onClose={handleCloseModal}
          onArchive={handleArchive}
          onProgress={handleProgress}
          onUnarchive={handleUnarchive}
          currentUser={currentUser}
        />
      )}

      {/* New Lead Modal */}
      {showNewLeadModal && (
        <div className="fixed inset-0 bg-black bg-opacity-50 flex items-center justify-center z-50">
          <div className="bg-white rounded-lg p-6 w-full max-w-md mx-4">
            <div className="flex justify-between items-center mb-4">
              <h3 className="text-lg font-semibold">Add New Seller Lead</h3>
              <button
                onClick={handleCloseNewLeadModal}
                className="text-gray-400 hover:text-gray-600"
              >
                <X className="size-5" />
              </button>
            </div>

            <form onSubmit={handleSubmitNewLead} className="space-y-4">
              {hasError && (
                <div className="bg-red-50 border border-red-200 text-red-600 px-4 py-3 rounded-md">
                  {hasError}
                </div>
              )}
              
              <div>
                <label className="block text-sm font-medium text-gray-700 mb-1">
                  Name *
                </label>
                <input
                  type="text"
                  value={newLeadForm.name}
                  onChange={(e) => setNewLeadForm(prev => ({ ...prev, name: e.target.value }))}
                  className="w-full px-3 py-2 border border-gray-300 rounded-md focus:outline-none focus:ring-2 focus:ring-blue-500"
                  required
                />
              </div>

              <div>
                <label className="block text-sm font-medium text-gray-700 mb-1">
                  Email *
                </label>
                <input
                  type="email"
                  value={newLeadForm.email}
                  onChange={(e) => setNewLeadForm(prev => ({ ...prev, email: e.target.value }))}
                  className="w-full px-3 py-2 border border-gray-300 rounded-md focus:outline-none focus:ring-2 focus:ring-blue-500"
                  required
                />
              </div>

              <div>
                <label className="block text-sm font-medium text-gray-700 mb-1">
                  Phone *
                </label>
                <input
                  type="tel"
                  value={newLeadForm.phone}
                  onChange={(e) => setNewLeadForm(prev => ({ ...prev, phone: e.target.value }))}
                  className="w-full px-3 py-2 border border-gray-300 rounded-md focus:outline-none focus:ring-2 focus:ring-blue-500"
                  required
                />
              </div>

              <div>
                <label className="block text-sm font-medium text-gray-700 mb-1">
                  Property Address
                </label>
                <input
                  type="text"
                  value={newLeadForm.propertyAddress}
                  onChange={(e) => setNewLeadForm(prev => ({ ...prev, propertyAddress: e.target.value }))}
                  className="w-full px-3 py-2 border border-gray-300 rounded-md focus:outline-none focus:ring-2 focus:ring-blue-500"
                  placeholder="Enter property address"
                />
              </div>

              <div>
                <label className="block text-sm font-medium text-gray-700 mb-1">
                  Lead Source
                </label>
                <select
                  value={newLeadForm.leadSource}
                  onChange={(e) => setNewLeadForm(prev => ({ ...prev, leadSource: e.target.value }))}
                  className="w-full px-3 py-2 border border-gray-300 rounded-md focus:outline-none focus:ring-2 focus:ring-blue-500"
                >
                  <option value="">Select source</option>
                  <option value="Referral">Referral</option>
                  <option value="Website">Website</option>
                  <option value="Social Media">Social Media</option>
                  <option value="Cold Call">Cold Call</option>
                  <option value="Walk-in">Walk-in</option>
                  <option value="Other">Other</option>
                </select>
              </div>



              <div>
                <label className="block text-sm font-medium text-gray-700 mb-1">
                  Notes
                </label>
                <textarea
                  value={newLeadForm.notes}
                  onChange={(e) => setNewLeadForm(prev => ({ ...prev, notes: e.target.value }))}
                  rows={3}
                  className="w-full px-3 py-2 border border-gray-300 rounded-md focus:outline-none focus:ring-2 focus:ring-blue-500"
                  placeholder="Additional notes about this lead..."
                />
              </div>

              <div>
                <label className="block text-sm font-medium text-gray-700 mb-1">
                  Documents (Optional)
                </label>
                <input
                  type="file"
                  multiple
                  onChange={handleFileUpload}
                  className="w-full px-3 py-2 border border-gray-300 rounded-md focus:outline-none focus:ring-2 focus:ring-blue-500"
                />
                {newLeadForm.documents.length > 0 && (
                  <div className="mt-2 text-sm text-gray-600">
                    {newLeadForm.documents.length} file(s) selected
                  </div>
                )}
              </div>

              <div className="flex justify-end space-x-3 pt-4">
                <Button
                  type="button"
                  variant="outline"
                  onClick={handleCloseNewLeadModal}
                  disabled={isCreating}
                >
                  Cancel
                </Button>
                <Button
                  type="submit"
                  className="bg-blue-600 hover:bg-blue-700"
                >
                  {isCreating ? 'Creating...' : 'Add Lead'}
                </Button>
              </div>
            </form>
          </div>
        </div>
      )}
    </div>
  )
} <|MERGE_RESOLUTION|>--- conflicted
+++ resolved
@@ -252,32 +252,6 @@
     setSelectedClient(null)
   }
 
-<<<<<<< HEAD
-  const handleProgress = (client: any) => {
-    const getNextStage = (currentStage: string) => {
-      switch (currentStage) {
-        case 'new_lead':
-          return 'pre_listing'
-        case 'pre_listing':
-          return 'active_listing'
-        case 'active_listing':
-          return 'under_contract'
-        case 'under_contract':
-          return 'closed'
-        default:
-          return currentStage
-      }
-    }
-
-    const nextStage = getNextStage(client.stage)
-    setSellerClients(prev => 
-      prev.map(c => 
-        c.id === client.id 
-          ? { ...c, stage: nextStage, subStatus: getDefaultSubStatus(nextStage) }
-          : c
-      )
-    )
-=======
   const handleProgress = async (client: any) => {
     if (!currentUser?.uid) {
       setHasError('User not authenticated')
@@ -296,7 +270,6 @@
       console.error('Error progressing client:', error)
       setHasError('Failed to progress client. Please try again.')
     }
->>>>>>> 6d5d915c
     setSelectedClient(null)
   }
 
@@ -351,29 +324,9 @@
       return
     }
 
-<<<<<<< HEAD
-    const newLead = {
-      id: Date.now(),
-      name: newLeadForm.name,
-      email: newLeadForm.email,
-      phone: newLeadForm.phone,
-      stage: 'new_lead',
-      subStatus: 'to_initiate_contact',
-      propertyAddress: newLeadForm.propertyAddress,
-      propertyType: 'Not specified',
-      bedrooms: 0,
-      bathrooms: 0,
-      timeline: 'Not specified',
-      reasonForSelling: 'Not specified',
-      leadSource: newLeadForm.leadSource,
-      dateAdded: new Date().toISOString(),
-      lastContact: null,
-      notes: newLeadForm.notes,
-=======
     if (!currentUser?.uid) {
       setHasError('User not authenticated')
       return
->>>>>>> 6d5d915c
     }
 
     setIsCreating(true)
@@ -390,7 +343,7 @@
         notes: newLeadForm.notes || '',
         stage: 'new_lead',
         subStatus: 'to_initiate_contact',
-        priority: newLeadForm.priority,
+        // priority: newLeadForm.priority,
         dateAdded: new Date().toISOString(),
         lastContact: null,
         isArchived: false,
