--- conflicted
+++ resolved
@@ -79,90 +79,8 @@
     setSelectedClient(null)
   }
 
-<<<<<<< HEAD
-  const handleArchive = async (client: any) => {
-    try {
-      // Update client as archived in Firebase
-      await firebaseCollections.updateBuyer(client.id, {
-        isArchived: true,
-        archivedDate: new Date().toISOString(),
-        archivedFromStage: getStageName(client.stage)
-      })
-
-      // Remove from active clients
-      const updatedBuyerClients = buyerClients.filter(c => c.id !== client.id)
-      setBuyerClients(updatedBuyerClients)
-
-      // Add to archived clients with additional properties
-      const archivedClient = {
-        ...client,
-        archivedDate: new Date().toISOString(),
-        archivedFromStage: getStageName(client.stage),
-      }
-      setArchivedClients([archivedClient, ...archivedClients])
-
-      // Close modal
-      setSelectedClient(null)
-    } catch (error) {
-      console.error('Error archiving buyer:', error)
-      alert('Failed to archive client. Please try again.')
-      throw error
-    }
-  }
-
-  const handleProgress = async (client: any) => {
-    const nextStage = getNextStage(client.stage)
-    if (nextStage) {
-      try {
-        // Update client's stage in Firebase
-        await firebaseCollections.updateBuyer(client.id, { stage: nextStage })
-        
-        // Update local state
-        const updatedBuyerClients = buyerClients.map(c =>
-          c.id === client.id ? { ...c, stage: nextStage } : c
-        )
-        setBuyerClients(updatedBuyerClients)
-
-        // Update selected client to reflect changes
-        setSelectedClient({ ...client, stage: nextStage })
-      } catch (error) {
-        console.error('Error updating buyer stage:', error)
-        alert('Failed to update client stage. Please try again.')
-        throw error
-      }
-    }
-  }
-
-  const getNextStage = (currentStage: string) => {
-    switch (currentStage) {
-      case 'new_leads':
-        return 'active_search'
-      case 'active_search':
-        return 'under_contract'
-      case 'under_contract':
-        return 'closed'
-      default:
-        return null
-    }
-  }
-
-  const getStageName = (stage: string) => {
-    switch (stage) {
-      case 'new_leads':
-        return 'New Leads'
-      case 'active_search':
-        return 'Active Search'
-      case 'under_contract':
-        return 'Under Contract'
-      case 'closed':
-        return 'Closed'
-      default:
-        return stage
-    }
-=======
   const handleNewLeadClick = () => {
     setShowNewLeadModal(true)
->>>>>>> 69b2927f
   }
 
   const handleBuyerArchive = () => {
@@ -214,104 +132,14 @@
     })
   }
 
-<<<<<<< HEAD
-  const handleNewLeadFormChange = (field: string, value: string) => {
-    setNewLeadForm(prev => ({
-      ...prev,
-      [field]: value
-    }))
-  }
-
-  const handleDocumentUpload = (event: React.ChangeEvent<HTMLInputElement>) => {
-    const files = event.target.files
-    if (files) {
-      setNewLeadForm(prev => ({
-        ...prev,
-        documents: [...prev.documents, ...Array.from(files)]
-      }))
-    }
-  }
-
-  const handleRemoveDocument = (index: number) => {
-    setNewLeadForm(prev => ({
-      ...prev,
-      documents: prev.documents.filter((_, i) => i !== index)
-    }))
-  }
-
-  const handleSubmitNewLead = async () => {
-    // Validate required fields
-=======
   const handleSubmitNewLead = (e: React.FormEvent) => {
     e.preventDefault()
     
->>>>>>> 69b2927f
     if (!newLeadForm.name || !newLeadForm.email || !newLeadForm.phone) {
       alert('Please fill in all required fields')
       return
     }
 
-<<<<<<< HEAD
-    if (!currentUser?.uid) {
-      alert('Agent information is required to create a client')
-      return
-    }
-
-    setIsCreating(true)
-    setHasError(null)
-
-    try {
-      // Map form data to BuyerData interface
-      const buyerData = {
-        agentId: currentUser.uid,
-        name: newLeadForm.name,
-        email: newLeadForm.email,
-        phone: newLeadForm.phone,
-        leadSource: newLeadForm.leadSource || 'Manual Entry',
-        notes: newLeadForm.notes || 'Manually added lead',
-        stage: 'new_leads',
-        subStatus: 'to_initiate_contact',
-        priority: 'Medium',
-        dateAdded: new Date().toISOString(),
-        lastContact: null,
-        isArchived: false,
-        archivedDate: null,
-        archivedFromStage: null,
-        uploadedDocuments: newLeadForm.documents.map((file, index) => ({
-          name: file.name,
-          url: '', // Stub for now - will be implemented later
-          type: file.type,
-          size: file.size,
-          uploadDate: new Date().toISOString()
-        }))
-      }
-
-      // Create buyer in Firebase
-      const createdBuyer = await firebaseCollections.createBuyer(buyerData)
-      
-      // Add to local state for immediate UI update
-      const newClient = {
-        ...createdBuyer,
-        budget: 'TBD',
-        location: 'TBD',
-        favoritedProperties: [],
-        viewedProperties: []
-      }
-      
-      setBuyerClients(prev => [...prev, newClient as any])
-
-      // Close modal and reset form
-      handleCloseNewLeadModal()
-
-      // Show success message
-      alert(`New lead "${newLeadForm.name}" has been added to the New Leads column!`)
-    } catch (error) {
-      console.error('Error creating buyer:', error)
-      setHasError('Failed to create buyer. Please try again.')
-      throw error
-    } finally {
-      setIsCreating(false)
-=======
     const newLead = {
       id: Date.now(),
       name: newLeadForm.name,
@@ -341,7 +169,6 @@
         ...prev,
         documents: [...prev.documents, ...Array.from(files)]
       }))
->>>>>>> 69b2927f
     }
   }
 
@@ -531,19 +358,7 @@
                 )}
               </div>
 
-<<<<<<< HEAD
-              {/* Error Display */}
-              {hasError && (
-                <div className="mb-4 p-3 bg-red-50 border border-red-200 rounded-md">
-                  <p className="text-sm text-red-600">{hasError}</p>
-                </div>
-              )}
-
-              {/* Actions */}
-              <div className="flex justify-end space-x-3 mt-6 pt-4 border-t border-gray-200">
-=======
               <div className="flex justify-end space-x-3 pt-4">
->>>>>>> 69b2927f
                 <Button
                   type="button"
                   variant="outline"
@@ -553,14 +368,8 @@
                   Cancel
                 </Button>
                 <Button
-<<<<<<< HEAD
-                  onClick={handleSubmitNewLead}
-                  className="bg-[#3B7097] hover:bg-[#3B7097]/90"
-                  disabled={isCreating}
-=======
                   type="submit"
                   className="bg-blue-600 hover:bg-blue-700"
->>>>>>> 69b2927f
                 >
                   {isCreating ? 'Creating...' : 'Add Lead'}
                 </Button>
