--- conflicted
+++ resolved
@@ -193,27 +193,9 @@
       return
     }
 
-<<<<<<< HEAD
-    const newLead = {
-      id: Date.now(),
-      name: newLeadForm.name,
-      email: newLeadForm.email,
-      phone: newLeadForm.phone,
-      stage: 'new_leads',
-      subStatus: 'to_initiate_contact',
-      budget: '$0 - $0',
-      location: 'Not specified',
-      leadSource: newLeadForm.leadSource,
-      dateAdded: new Date().toISOString(),
-      lastContact: null,
-      notes: newLeadForm.notes,
-      favoritedProperties: [],
-      viewedProperties: []
-=======
     if (!currentUser?.uid) {
       setHasError('User not authenticated')
       return
->>>>>>> 6d5d915c
     }
 
     setIsCreating(true)
