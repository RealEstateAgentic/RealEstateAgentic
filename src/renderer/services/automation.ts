--- conflicted
+++ resolved
@@ -8,10 +8,6 @@
 let BUYER_FORM_URL = 'https://form.jotform.com/243446517804154';
 let SELLER_FORM_URL = 'https://form.jotform.com/243446518905158';
 
-<<<<<<< HEAD
-// Lazy load services to avoid initialization issues
-async function loadServices() {
-=======
 // Initialize form URLs from API
 async function initializeFormUrls() {
   try {
@@ -22,7 +18,6 @@
   } catch (error) {
     console.error('Failed to initialize form URLs:', error);
   }
->>>>>>> 0b76c114
 }
 
 // Initialize on load
@@ -173,9 +168,6 @@
     console.error('❌ Seller workflow error:', error);
     throw new Error(`Failed to start seller workflow: ${error.message}`);
   }
-<<<<<<< HEAD
-}
-=======
 }
 
 // Initialize services
@@ -192,5 +184,4 @@
   };
 }
 
-console.log('🚀 Simplified automation services loaded');
->>>>>>> 0b76c114
+console.log('🚀 Simplified automation services loaded');